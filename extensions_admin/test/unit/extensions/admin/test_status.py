"""
Tests for the pulp_rpm.extensions.admin.status module.
"""
from pulp.plugins.util import verification
import mock

from pulp_rpm.common import constants
from pulp_rpm.devel import client_base
from pulp_rpm.extensions.admin import status
from pulp_rpm.plugins.db import models
from pulp_rpm.plugins.importers.yum import report


class RpmStatusRendererTests(client_base.PulpClientTests):
    """
    This class contains tests for the RpmStatusRenderer class.
    """

    def test_render_download_step_checksum_type_error(self):
        """
        Assert correct behavior from render_download_step() when the progress report contains errors
        about checksum type being unknown. This asserts coverage on code that caused #1099771.

        https://bugzilla.redhat.com/show_bug.cgi?id=1099771
        """
        self.prompt.render_failure_message = mock.MagicMock()
        content_report = report.ContentReport()
        model = models.RPM('name', 0, '1.0.1', '2', 'x86_64', 'non_existing_checksum', 'checksum',
                           {'size': 1024})
        error_report = {
            constants.NAME: model.unit_key['name'],
            constants.ERROR_CODE: constants.ERROR_CHECKSUM_TYPE_UNKNOWN,
            constants.CHECKSUM_TYPE: model.unit_key['checksumtype'],
            constants.ACCEPTED_CHECKSUM_TYPES: verification.CHECKSUM_FUNCTIONS.keys()}
        content_report.failure(model, error_report)
        content_report['state'] = constants.STATE_COMPLETE
        progress_report = {'yum_importer': {'content': content_report}}
        renderer = status.RpmStatusRenderer(self.context)

        renderer.render_download_step(progress_report)

        # The call above should not have failed, and the error messages asserted below should have
        # been printed for the user.
        self.assertTrue('package errors encountered' in
                        self.prompt.render_failure_message.mock_calls[0][1][0])
<<<<<<< HEAD
        self.assertTrue('invalid checksum type (non_existing_checksum)' in
                        self.prompt.render_failure_message.mock_calls[1][1][0])
=======
        self.assertTrue('invalid checksum type (non_existing_checksum)' in \
                        self.prompt.render_failure_message.mock_calls[1][1][0])

    def test_render_distribution_sync_step_with_error(self):
        """
        Assert that the expected messages are passed to render_failure_message in the event of a
        failed state.
        """
        self.prompt.render_failure_message = mock.MagicMock()
        error1 = ('mock_filename', {'error_message': 'mock_message', 'error_code': 'mock_code'})

        progress_report = {'yum_importer': {
            'distribution': {'state': constants.STATE_FAILED, 'error_details': [error1]}
        }}

        renderer = status.RpmStatusRenderer(self.context)

        renderer.render_distribution_sync_step(progress_report)
        expected_message = 'File: mock_filename\n'\
                           'Error Code:   mock_code\n'\
                           'Error Message: mock_message'

        self.prompt.render_failure_message.assert_has_calls(mock.call(expected_message))

    def test_render_distribution_sync_step_with_errors_with_missing_information(self):
        """
        Covers bugfix 1147078, tests that errors that do not have an error message or error code
        do not crash the sync.
        """
        self.prompt.render_failure_message = mock.MagicMock()

        # Incomplete error raised a KeyError
        error1 = ('mock_filename', {})

        progress_report = {'yum_importer': {
            'distribution': {'state': constants.STATE_FAILED, 'error_details': [error1]}
        }}

        renderer = status.RpmStatusRenderer(self.context)

        renderer.render_distribution_sync_step(progress_report)
        expected_message = 'File: mock_filename\n'\
                           'Error Code:   None\n'\
                           'Error Message: None'

        self.prompt.render_failure_message.assert_has_calls(mock.call(expected_message))
>>>>>>> 85d0dece
<|MERGE_RESOLUTION|>--- conflicted
+++ resolved
@@ -43,11 +43,7 @@
         # been printed for the user.
         self.assertTrue('package errors encountered' in
                         self.prompt.render_failure_message.mock_calls[0][1][0])
-<<<<<<< HEAD
         self.assertTrue('invalid checksum type (non_existing_checksum)' in
-                        self.prompt.render_failure_message.mock_calls[1][1][0])
-=======
-        self.assertTrue('invalid checksum type (non_existing_checksum)' in \
                         self.prompt.render_failure_message.mock_calls[1][1][0])
 
     def test_render_distribution_sync_step_with_error(self):
@@ -93,4 +89,3 @@
                            'Error Message: None'
 
         self.prompt.render_failure_message.assert_has_calls(mock.call(expected_message))
->>>>>>> 85d0dece
