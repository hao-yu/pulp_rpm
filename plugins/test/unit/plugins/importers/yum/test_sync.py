from cStringIO import StringIO
from copy import deepcopy
import os
import unittest

import mock
from nectar.config import DownloaderConfig
from nectar.downloaders.base import Downloader
from pulp.common.plugins import importer_constants
from pulp.plugins.conduits.repo_sync import RepoSyncConduit
from pulp.plugins.config import PluginCallConfiguration
from pulp.plugins.model import Repository, SyncReport, Unit
import pulp.server.managers.factory as manager_factory
from pulp.server.exceptions import PulpCodedException

from pulp_rpm.common import constants, ids
from pulp_rpm.plugins.db import models
from pulp_rpm.plugins.importers.yum.existing import check_all_and_associate
from pulp_rpm.plugins.importers.yum.repomd import metadata, group, updateinfo, packages, presto, \
    primary
from pulp_rpm.plugins.importers.yum.sync import RepoSync, FailedException, CancelException
from pulp_rpm.plugins.importers.yum.parse import treeinfo
import model_factory


manager_factory.initialize()


class BaseSyncTest(unittest.TestCase):
    def setUp(self):
        self.url = 'http://pulpproject.org/'
        self.metadata_files = metadata.MetadataFiles(self.url, '/foo/bar', DownloaderConfig())
        self.metadata_files.download_repomd = mock.MagicMock()
        self.repo = Repository('repo1')
        self.conduit = RepoSyncConduit(self.repo.id, 'yum_importer', 'user', 'me')
        self.conduit.set_progress = mock.MagicMock(spec_set=self.conduit.set_progress)
        self.config = PluginCallConfiguration({}, {importer_constants.KEY_FEED: self.url})
        self.reposync = RepoSync(self.repo, self.conduit, self.config)
        self.downloader = Downloader(DownloaderConfig())


class TestInit(BaseSyncTest):
    def test_sets_initial_progress(self):
        self.conduit.set_progress.assert_called_once_with(self.reposync.progress_status)

    def test_initial_report_states(self):
        self.assertEqual(len(self.reposync.progress_status.keys()), 5)
        for step_name, report in self.reposync.progress_status.iteritems():
            self.assertEqual(report['state'], constants.STATE_NOT_STARTED)

    def test_not_immediately_canceled(self):
        self.assertFalse(self.reposync.cancelled)

    def test_nectar_config(self):
        self.assertTrue(isinstance(self.reposync.nectar_config, DownloaderConfig))


class TestSetProgress(BaseSyncTest):
    def test_not_canceled(self):
        self.conduit.set_progress = mock.MagicMock(spec_set=self.conduit.set_progress)

        self.reposync.set_progress()

        self.conduit.set_progress.assert_called_once_with(self.reposync.progress_status)

    def test_canceled(self):
        self.conduit.set_progress = mock.MagicMock(spec_set=self.conduit.set_progress)
        self.reposync.cancelled = True

        self.assertRaises(CancelException, self.reposync.set_progress)

        self.conduit.set_progress.assert_called_once_with(self.reposync.progress_status)


class TestSyncFeed(BaseSyncTest):
    def test_with_trailing_slash(self):
        ret = self.reposync.sync_feed

        self.assertEqual(ret, self.url)

    def test_without_trailing_slash(self):
        # it should add back the trailing slash if not present
        self.config.override_config[importer_constants.KEY_FEED] = self.url.rstrip('/')

        ret = self.reposync.sync_feed

        self.assertEqual(ret, self.url)


class TestRun(BaseSyncTest):
    def setUp(self):
        super(TestRun, self).setUp()
        self.reposync.get_metadata = mock.MagicMock(spec_set=self.reposync.get_metadata,
                                                    return_value=self.metadata_files)
        self.reposync.update_content = mock.MagicMock(spec_set=self.reposync.update_content)
        self.reposync.get_errata = mock.MagicMock(spec_set=self.reposync.get_errata)
        self.reposync.get_comps_file_units = mock.MagicMock(
            spec_set=self.reposync.get_comps_file_units)

        self.reposync.set_progress = mock.MagicMock(spec_set=self.reposync.set_progress)

    @mock.patch('shutil.rmtree', autospec=True)
    @mock.patch('tempfile.mkdtemp', autospec=True)
    def test_removes_tmp_dir_after_exception(self, mock_mkdtemp, mock_rmtree):
        self.reposync.get_metadata.side_effect = ValueError

        self.reposync.run()

        mock_rmtree.assert_called_once_with(mock_mkdtemp.return_value, ignore_errors=True)

    @mock.patch('pulp_rpm.plugins.importers.yum.parse.treeinfo.sync', autospec=True)
    @mock.patch('shutil.rmtree', autospec=True)
    @mock.patch('tempfile.mkdtemp', autospec=True)
    def test_calls_workflow(self, mock_mkdtemp, mock_rmtree, mock_treeinfo_sync):
        report = self.reposync.run()

        self.assertTrue(report.success_flag)
        self.assertFalse(report.canceled_flag)

        self.reposync.get_metadata.assert_called_once_with()
        self.reposync.update_content.assert_called_once_with(self.metadata_files)
        self.reposync.get_errata.assert_called_once_with(self.metadata_files)
        calls = [mock.call(self.metadata_files, group.process_group_element, group.GROUP_TAG),
                 mock.call(self.metadata_files, group.process_environment_element,
                           group.ENVIRONMENT_TAG),
                 mock.call(self.metadata_files, group.process_category_element, group.CATEGORY_TAG)]
        self.reposync.get_comps_file_units.assert_has_calls(calls, any_order=True)

        mock_treeinfo_sync.assert_called_once_with(self.conduit, self.url,
                                                   mock_mkdtemp.return_value,
                                                   self.reposync.nectar_config,
                                                   self.reposync.distribution_report,
                                                   self.reposync.set_progress)
        # make sure we cleaned up the temporary directory
        mock_rmtree.assert_called_once_with(mock_mkdtemp.return_value, ignore_errors=True)

    # this lets the treeinfo sync method run and manage its own state while
    # causing it to quit early
    @mock.patch('pulp_rpm.plugins.importers.yum.parse.treeinfo.get_treefile',
                autospec=True, return_value=None)
    @mock.patch('shutil.rmtree', autospec=True)
    @mock.patch('tempfile.mkdtemp', autospec=True)
    def test_reports_state_complete(self, mock_mkdtemp, mock_rmtree, mock_get_treefile):
        report = self.reposync.run()

        self.assertTrue(isinstance(report, SyncReport))
        for step_name, report in report.details.iteritems():
            self.assertEqual(report['state'], constants.STATE_COMPLETE, 'setp: %s' % step_name)

    @mock.patch('pulp_rpm.plugins.importers.yum.parse.treeinfo.sync', autospec=True)
    @mock.patch('shutil.rmtree', autospec=True)
    @mock.patch('tempfile.mkdtemp', autospec=True)
    def test_skip_types(self, mock_mkdtemp, mock_rmtree, mock_treeinfo_sync):
        self.config.default_config[constants.CONFIG_SKIP] = [
            models.Distribution.TYPE,
            models.Errata.TYPE,
        ]

        report = self.reposync.run()

        self.assertEqual(self.reposync.get_errata.call_count, 0)
        self.assertEqual(mock_treeinfo_sync.call_count, 0)
        self.assertEqual(report.details['errata']['state'],
                         constants.STATE_SKIPPED)
        self.assertEqual(report.details['distribution']['state'],
                         constants.STATE_SKIPPED)

    @mock.patch('pulp_rpm.plugins.importers.yum.sync.treeinfo')
    @mock.patch('shutil.rmtree', autospec=True)
    @mock.patch('tempfile.mkdtemp', autospec=True)
    @mock.patch('nectar.config.DownloaderConfig.finalize')
    def test_finalize(self, mock_finalize, mock_mkdtemp, mock_rmtree, mock_treeinfo):
        self.reposync.run()

        mock_finalize.assert_called_once()

    @mock.patch('shutil.rmtree', autospec=True)
    @mock.patch('tempfile.mkdtemp', autospec=True)
    def test_cancel(self, mock_mkdtemp, mock_rmtree):
        self.reposync.get_metadata.side_effect = CancelException

        report = self.reposync.run()

        self.assertTrue(report.canceled_flag)
        self.assertFalse(report.success_flag)

    @mock.patch('shutil.rmtree', autospec=True)
    @mock.patch('tempfile.mkdtemp', autospec=True)
    def test_misc_failure(self, mock_mkdtemp, mock_rmtree):
        self.reposync.get_metadata.side_effect = AttributeError

        report = self.reposync.run()

        self.assertEqual(report.details['metadata']['state'], constants.STATE_FAILED)
        self.assertEqual(report.details['content']['state'], constants.STATE_NOT_STARTED)
        self.assertFalse(report.success_flag)
        self.assertFalse(report.canceled_flag)
        self.assertEqual(self.reposync.set_progress.call_count, 2)

    def test_fail_on_missing_feed(self):
        self.config = PluginCallConfiguration({}, {})
        reposync = RepoSync(self.repo, self.conduit, self.config)
        reposync.call_config.get(importer_constants.KEY_FEED)
        report = reposync.run()
        self.assertEquals(report.details['metadata']['error'],
                          'Unable to sync a repository that has no feed')


class TestProgressSummary(BaseSyncTest):
    def test_content(self):
        ret = self.reposync._progress_summary

        self.assertTrue(len(ret) > 0)
        self.assertEqual(len(ret), len(self.reposync.progress_status))
        for step_name in self.reposync.progress_status.keys():
            self.assertTrue(step_name in ret, 'missing key: %s' % step_name)
            # ensure that just the state is present.
            self.assertEqual(ret[step_name].keys(), ['state'])
            self.assertEqual(self.reposync.progress_status[step_name]['state'],
                             ret[step_name]['state'])


class TestGetMetadata(BaseSyncTest):
    def setUp(self):
        super(TestGetMetadata, self).setUp()
        self.reposync.tmp_dir = '/tmp'

    @mock.patch.object(metadata, 'MetadataFiles', autospec=True)
    def test_failed_download(self, mock_metadata_files):
        mock_metadata_files.return_value = self.metadata_files
        self.metadata_files.download_repomd = mock.MagicMock(side_effect=IOError, autospec=True)

        self.assertRaises(FailedException, self.reposync.get_metadata)

    @mock.patch.object(metadata, 'MetadataFiles', autospec=True)
    def test_failed_download_repomd(self, mock_metadata_files):
        mock_metadata_files.return_value = self.metadata_files
        self.metadata_files.parse_repomd = mock.MagicMock(side_effect=ValueError, autospec=True)

        self.assertRaises(FailedException, self.reposync.get_metadata)

    @mock.patch.object(metadata, 'MetadataFiles', autospec=True)
    def test_failed_parse_repomd(self, mock_metadata_files):
        mock_metadata_files.return_value = self.metadata_files
        self.metadata_files.download_repomd = mock.MagicMock(autospec=True)
        self.metadata_files.parse_repomd = mock.MagicMock(side_effect=ValueError, autospec=True)

        self.assertRaises(FailedException, self.reposync.get_metadata)

    @mock.patch.object(metadata, 'MetadataFiles', autospec=True)
    def test_success(self, mock_metadata_files):
        mock_metadata_instane = mock_metadata_files.return_value
        mock_metadata_instane.downloader = mock.MagicMock()
        self.reposync.import_unknown_metadata_files = mock.MagicMock(
            spec_set=self.reposync.import_unknown_metadata_files)

        ret = self.reposync.get_metadata()

        self.assertEqual(ret, mock_metadata_instane)
        mock_metadata_instane.download_repomd.assert_called_once_with()
        mock_metadata_instane.parse_repomd.assert_called_once_with()
        mock_metadata_instane.download_metadata_files.assert_called_once_with()
        mock_metadata_instane.generate_dbs.assert_called_once_with()
        self.reposync.import_unknown_metadata_files.assert_called_once_with(mock_metadata_instane)


class TestSaveMetadataChecksum(BaseSyncTest):
    """
    This class contains tests for the save_default_metadata_checksum_on_repo() method.
    """

    def setUp(self):
        super(TestSaveMetadataChecksum, self).setUp()
        self.reposync.tmp_dir = '/tmp'

    def test_process_successful(self):
        self.conduit.get_repo_scratchpad = mock.Mock(return_value={})
        self.conduit.set_repo_scratchpad = mock.Mock()

        file_info = deepcopy(metadata.FILE_INFO_SKEL)
        file_info['checksum']['algorithm'] = 'sha1'
        self.metadata_files.metadata['foo'] = file_info

        self.reposync.save_default_metadata_checksum_on_repo(self.metadata_files)
        self.conduit.set_repo_scratchpad.assert_called_once_with(
            {constants.SCRATCHPAD_DEFAULT_METADATA_CHECKSUM: 'sha1'})

    def test_process_no_hash(self):
        self.conduit = mock.Mock()
        self.reposync.save_default_metadata_checksum_on_repo(self.metadata_files)
        self.assertFalse(self.conduit.set_repo_scratchpad.called)

    def test_sanitizes_checksum_type(self):
        """
        Ensure that the method properly sanitizes the checksum type.
        """
        self.conduit.get_repo_scratchpad = mock.Mock(return_value={})
        self.conduit.set_repo_scratchpad = mock.Mock()

        file_info = deepcopy(metadata.FILE_INFO_SKEL)
        file_info['checksum']['algorithm'] = 'sha'
        self.metadata_files.metadata['foo'] = file_info

        self.reposync.save_default_metadata_checksum_on_repo(self.metadata_files)
        self.conduit.set_repo_scratchpad.assert_called_once_with(
            {constants.SCRATCHPAD_DEFAULT_METADATA_CHECKSUM: 'sha1'})


class ImportUnknownMetadataFiles(BaseSyncTest):
    """
    This class contains tests for the RepoSync.import_unknown_metadata_files function.
    """

    def setUp(self):
        super(ImportUnknownMetadataFiles, self).setUp()
        self.conduit.save_unit = mock.MagicMock(spec_set=self.conduit.save_unit)
        self.conduit.init_unit = mock.MagicMock(spec_set=self.conduit.save_unit)

    def test_known_type(self):
        self.conduit.init_unit = mock.MagicMock(spec_set=self.conduit.init_unit)
        self.metadata_files.metadata = {'primary': mock.MagicMock()}

        self.reposync.import_unknown_metadata_files(self.metadata_files)

        # nothing can be done without calling init_unit, so this is a good
        # indicator that the file type was skipped.
        self.assertEqual(self.conduit.init_unit.call_count, 0)

    def test_none_found(self):
        self.reposync.import_unknown_metadata_files(self.metadata_files)

        self.assertEqual(self.conduit.save_unit.call_count, 0)

    @mock.patch('shutil.copyfile', autospec=True)
    def test_found_one(self, mock_copy):
        self.metadata_files.metadata['fake_type'] = {
            'checksum': {'hex_digest': 'checksum_value', 'algorithm': 'sha257'},
            'local_path': 'path/to/fake_type.xml'
        }

        self.reposync.import_unknown_metadata_files(self.metadata_files)

        self.conduit.init_unit.assert_called_once_with(
            models.YumMetadataFile.TYPE,
            {'repo_id': self.repo.id, 'data_type': 'fake_type'},
            {'checksum': 'checksum_value', 'checksum_type': 'sha257'},
            '%s/fake_type.xml' % self.repo.id,
        )
        self.conduit.save_unit.assert_called_once_with(self.conduit.init_unit.return_value)
        mock_copy.assert_called_once_with('path/to/fake_type.xml',
                                          self.conduit.init_unit.return_value.storage_path)

    @mock.patch('shutil.copyfile', autospec=True)
    def test_sanitizes_checksum_type(self, mock_copy):
        """
        Assert that the method sanitizes the checksum type.
        """
        self.metadata_files.metadata['fake_type'] = {
            'checksum': {'hex_digest': 'checksum_value', 'algorithm': 'sha'},
            'local_path': 'path/to/fake_type.xml'
        }

        self.reposync.import_unknown_metadata_files(self.metadata_files)

        self.conduit.init_unit.assert_called_once_with(
            models.YumMetadataFile.TYPE,
            {'repo_id': self.repo.id, 'data_type': 'fake_type'},
            {'checksum': 'checksum_value', 'checksum_type': 'sha1'},
            '%s/fake_type.xml' % self.repo.id,
        )
        self.conduit.save_unit.assert_called_once_with(self.conduit.init_unit.return_value)
        mock_copy.assert_called_once_with('path/to/fake_type.xml',
                                          self.conduit.init_unit.return_value.storage_path)


class TestUpdateContent(BaseSyncTest):
    """
    The function being tested doesn't really do anything besides walk through a
    workflow of calling other functions.
    """

    @mock.patch('pulp_rpm.plugins.importers.yum.sync.RepoSync._decide_what_to_download',
                spec_set=RepoSync._decide_what_to_download)
    @mock.patch('pulp_rpm.plugins.importers.yum.sync.RepoSync.download',
                spec_set=RepoSync.download)
    @mock.patch('pulp_rpm.plugins.importers.yum.purge.purge_unwanted_units', autospec=True)
    def test_workflow(self, mock_purge, mock_download, mock_decide):
        rpms = set([1, 2, 3])
        drpms = set([4, 5, 6])
        mock_decide.return_value = (rpms, drpms)

        self.reposync.update_content(self.metadata_files)

        mock_decide.assert_called_once_with(self.metadata_files)
        mock_download.assert_called_once_with(self.metadata_files, rpms, drpms)
        mock_purge.assert_called_once_with(self.metadata_files, self.conduit, self.config)


class TestDecideWhatToDownload(BaseSyncTest):
    @mock.patch('pulp_rpm.plugins.importers.yum.sync.RepoSync._decide_rpms_to_download',
                spec_set=RepoSync._decide_rpms_to_download)
    @mock.patch('pulp_rpm.plugins.importers.yum.sync.RepoSync._decide_drpms_to_download',
                spec_set=RepoSync._decide_drpms_to_download)
    def test_all(self, mock_decide_drpms, mock_decide_rpms):
        rpm_model = model_factory.rpm_models(1)[0]
        drpm_model = model_factory.drpm_models(1)[0]
        mock_decide_rpms.return_value = (set([rpm_model.as_named_tuple]), 1, 1024)
        mock_decide_drpms.return_value = (set([drpm_model.as_named_tuple]), 1, 1024)
        self.conduit.set_progress = mock.MagicMock(spec_set=self.conduit.set_progress)

        ret = self.reposync._decide_what_to_download(self.metadata_files)

        self.assertEqual(ret[0], set([rpm_model.as_named_tuple]))
        self.assertEqual(ret[1], set([drpm_model.as_named_tuple]))
        self.assertEqual(len(ret), 2)
        mock_decide_rpms.assert_called_once_with(self.metadata_files)
        mock_decide_drpms.assert_called_once_with(self.metadata_files)
        self.assertEqual(self.conduit.set_progress.call_count, 1)

        # make sure we reported initial progress values correctly
        report = self.conduit.set_progress.call_args[0][0]
        self.assertEqual(report['content']['size_total'], 2048)
        self.assertEqual(report['content']['size_left'], 2048)
        self.assertEqual(report['content']['items_total'], 2)
        self.assertEqual(report['content']['items_left'], 2)
        self.assertEqual(report['content']['details']['rpm_total'], 1)
        self.assertEqual(report['content']['details']['drpm_total'], 1)


class TestDecideRPMsToDownload(BaseSyncTest):
    def test_skip_rpms(self):
        self.config.override_config[constants.CONFIG_SKIP] = [models.RPM.TYPE]

        ret = self.reposync._decide_rpms_to_download(self.metadata_files)

        self.assertEqual(ret, (set(), 0, 0))

    @mock.patch('__builtin__.open', autospec=True)
    @mock.patch('pulp_rpm.plugins.importers.yum.repomd.packages.package_list_generator',
                autospec=True)
    @mock.patch('pulp_rpm.plugins.importers.yum.sync.RepoSync._identify_wanted_versions',
                spec_set=RepoSync._identify_wanted_versions)
    @mock.patch('pulp_rpm.plugins.importers.yum.existing.check_repo', autospec=True)
    def test_calls_identify_wanted_and_existing(self, mock_check_repo, mock_identify,
                                                mock_generator, mock_open):
        primary_file = StringIO()
        mock_open.return_value = primary_file
        model = model_factory.rpm_models(1)[0]
        self.metadata_files.metadata[primary.METADATA_FILE_NAME] = \
            {'local_path': '/path/to/primary'}
        mock_generator.return_value = [model.as_named_tuple]
        mock_identify.return_value = {model.as_named_tuple: 1024}
        mock_check_repo.return_value = set([model.as_named_tuple])

        ret = self.reposync._decide_rpms_to_download(self.metadata_files)

        self.assertEqual(ret, (set([model.as_named_tuple]), 1, 1024))
        mock_open.assert_called_once_with('/path/to/primary', 'r')
        mock_generator.assert_called_once_with(primary_file, primary.PACKAGE_TAG,
                                               primary.process_package_element)
        mock_identify.assert_called_once_with(mock_generator.return_value)
        self.assertTrue(primary_file.closed)

    @mock.patch('__builtin__.open', autospec=True)
    @mock.patch('pulp_rpm.plugins.importers.yum.repomd.packages.package_list_generator',
                autospec=True)
    def test_closes_file_on_exception(self, mock_generator, mock_open):
        primary_file = StringIO()
        mock_open.return_value = primary_file
        self.metadata_files.metadata[primary.METADATA_FILE_NAME] = \
            {'local_path': '/path/to/primary'}
        mock_generator.side_effect = ValueError

        self.assertRaises(ValueError, self.reposync._decide_rpms_to_download,
                          self.metadata_files)

        mock_open.assert_called_once_with('/path/to/primary', 'r')
        self.assertTrue(primary_file.closed)


class TestDecideDRPMsToDownload(BaseSyncTest):
    def test_skip_drpms(self):
        self.config.override_config[constants.CONFIG_SKIP] = [models.DRPM.TYPE]

        ret = self.reposync._decide_drpms_to_download(self.metadata_files)

        self.assertEqual(ret, (set(), 0, 0))

    def test_no_file_available(self):
        self.assertTrue(
            self.metadata_files.get_metadata_file_handle(presto.METADATA_FILE_NAME) is None)

        ret = self.reposync._decide_drpms_to_download(self.metadata_files)

        self.assertEqual(ret, (set(), 0, 0))

    @mock.patch('__builtin__.open', autospec=True)
    @mock.patch('pulp_rpm.plugins.importers.yum.repomd.packages.package_list_generator',
                autospec=True)
    @mock.patch('pulp_rpm.plugins.importers.yum.sync.RepoSync._identify_wanted_versions',
                spec_set=RepoSync._identify_wanted_versions)
    @mock.patch('pulp_rpm.plugins.importers.yum.existing.check_repo', autospec=True)
    def test_calls_identify_wanted_and_existing(self, mock_check_repo, mock_identify,
                                                mock_generator, mock_open):
        presto_file = StringIO()
        mock_open.return_value = presto_file
        model = model_factory.drpm_models(1)[0]
        self.metadata_files.metadata[presto.METADATA_FILE_NAME] = {'local_path': '/path/to/presto'}
        mock_generator.return_value = [model.as_named_tuple]
        mock_identify.return_value = {model.as_named_tuple: 1024}
        mock_check_repo.return_value = set([model.as_named_tuple])

        ret = self.reposync._decide_drpms_to_download(self.metadata_files)

        self.assertEqual(ret, (set([model.as_named_tuple]), 1, 1024))
        mock_open.assert_called_once_with('/path/to/presto', 'r')
        mock_generator.assert_called_once_with(presto_file, presto.PACKAGE_TAG,
                                               presto.process_package_element)
        mock_identify.assert_called_once_with(mock_generator.return_value)
        self.assertTrue(presto_file.closed)

    @mock.patch('__builtin__.open', autospec=True)
    @mock.patch('pulp_rpm.plugins.importers.yum.repomd.packages.package_list_generator',
                autospec=True)
    def test_closes_file_on_exception(self, mock_generator, mock_open):
        presto_file = StringIO()
        mock_open.return_value = presto_file
        self.metadata_files.metadata[presto.METADATA_FILE_NAME] = {'local_path': '/path/to/presto'}
        mock_generator.side_effect = ValueError

        self.assertRaises(ValueError, self.reposync._decide_drpms_to_download,
                          self.metadata_files)

        mock_open.assert_called_once_with('/path/to/presto', 'r')
        self.assertTrue(presto_file.closed)


class TestDownload(BaseSyncTest):
    RELATIVEPATH = 'myrelativepath'

    def setUp(self):
        super(TestDownload, self).setUp()
        # nothing in these tests should actually attempt to write anything
        self.reposync.tmp_dir = '/idontexist/'

    @mock.patch.object(packages, 'package_list_generator', autospec=True)
    def test_none_to_download(self, mock_package_list_generator):
        """
        make sure it does nothing if there are no units specified to download
        """
        self.metadata_files.get_metadata_file_handle = mock.MagicMock(
            spec_set=self.metadata_files.get_metadata_file_handle,
            side_effect=StringIO,
        )
        mock_package_list_generator.side_effect = iter([model_factory.rpm_models(3),
                                                        model_factory.drpm_models(3)])

        report = self.reposync.download(self.metadata_files, set(), set())

        self.assertTrue(report.success_flag)
        self.assertEqual(report.added_count, 0)
        self.assertEqual(report.removed_count, 0)
        self.assertEqual(report.updated_count, 0)

    @mock.patch('pulp_rpm.plugins.importers.yum.repomd.alternate.ContentContainer')
    @mock.patch('pulp_rpm.plugins.importers.yum.repomd.nectar_factory.create_downloader',
                autospec=True)
    @mock.patch.object(packages, 'package_list_generator', autospec=True)
    def test_rpms_to_download(self, mock_package_list_generator, mock_create_downloader,
                              mock_container):
        """
        test with only RPMs specified to download
        """
        file_handle = StringIO()
        self.metadata_files.get_metadata_file_handle = mock.MagicMock(
            spec_set=self.metadata_files.get_metadata_file_handle,
            side_effect=[file_handle, None],  # None means it will skip DRPMs
        )
        rpms = model_factory.rpm_models(3)
        for rpm in rpms:
            rpm.metadata['relativepath'] = self.RELATIVEPATH
            # for this mock data, relativepath is already the same as
            # os.path.basename(relativepath)
            rpm.metadata['filename'] = self.RELATIVEPATH
        mock_package_list_generator.return_value = rpms
        self.downloader.download = mock.MagicMock(spec_set=self.downloader.download)
        mock_create_downloader.return_value = self.downloader

        fake_container = mock.Mock()
        fake_container.refresh.return_value = {}
        mock_container.return_value = fake_container

        # call download, passing in only two of the 3 rpms as units we want
        self.reposync.download(self.metadata_files,
                               set(m.as_named_tuple for m in rpms[:2]), set())

        # make sure we skipped DRPMs
        self.assertEqual(self.downloader.download.call_count, 0)
        self.assertEqual(mock_package_list_generator.call_count, 1)

        # verify that the download requests were correct
        requests = list(fake_container.download.call_args[0][2])
        self.assertEqual(len(requests), 2)
        self.assertEqual(requests[0].url, os.path.join(self.url, self.RELATIVEPATH))
        self.assertEqual(requests[0].destination,
                         os.path.join(self.reposync.tmp_dir, self.RELATIVEPATH))
        self.assertTrue(requests[0].data is rpms[0])
        self.assertEqual(requests[1].url, os.path.join(self.url, self.RELATIVEPATH))
        self.assertEqual(requests[1].destination,
                         os.path.join(self.reposync.tmp_dir, self.RELATIVEPATH))
        self.assertTrue(requests[1].data is rpms[1])
        self.assertTrue(file_handle.closed)

    @mock.patch('pulp_rpm.plugins.importers.yum.repomd.alternate.ContentContainer')
    @mock.patch('pulp_rpm.plugins.importers.yum.repomd.nectar_factory.create_downloader',
                autospec=True)
    @mock.patch.object(packages, 'package_list_generator', autospec=True)
    def test_drpms_to_download(self, mock_package_list_generator, mock_create_downloader,
                               mock_container):
        """
        test with only DRPMs specified to download
        """
        file_handle = StringIO()
        self.metadata_files.get_metadata_file_handle = mock.MagicMock(
            spec_set=self.metadata_files.get_metadata_file_handle,
            side_effect=[StringIO(), file_handle],
        )
        drpms = model_factory.drpm_models(3)
        for drpm in drpms:
            drpm.metadata['relativepath'] = ''
        mock_package_list_generator.side_effect = iter([[], drpms])
        self.downloader.download = mock.MagicMock(spec_set=self.downloader.download)
        mock_create_downloader.return_value = self.downloader

        fake_container = mock.Mock()
        fake_container.refresh.return_value = {}
        mock_container.return_value = fake_container

        # call download, passing in only two of the 3 rpms as units we want
        self.reposync.download(self.metadata_files, set(),
                               set(m.as_named_tuple for m in drpms[:2]))

        self.assertEqual(self.downloader.download.call_count, 1)
        self.assertEqual(mock_package_list_generator.call_count, 2)

        # verify that the download requests were correct
        requests = list(self.downloader.download.call_args[0][0])
        self.assertEqual(len(requests), 2)
        self.assertEqual(requests[0].url, os.path.join(self.url, drpms[0].filename))
        self.assertEqual(requests[0].destination,
                         os.path.join(self.reposync.tmp_dir, drpms[0].filename))
        self.assertTrue(requests[0].data is drpms[0])
        self.assertEqual(requests[1].url, os.path.join(self.url, drpms[1].filename))
        self.assertEqual(requests[1].destination,
                         os.path.join(self.reposync.tmp_dir, drpms[1].filename))
        self.assertTrue(requests[1].data is drpms[1])
        self.assertTrue(file_handle.closed)


class TestCancel(BaseSyncTest):
    def test_sets_bools(self):
        self.reposync.downloader = self.downloader

        self.reposync.cancel()

        self.assertTrue(self.reposync.cancelled)
        self.assertTrue(self.downloader.is_canceled)

    def test_handles_no_downloader(self):
        # it shouldn't get upset if there isn't a downloader available
        self.reposync.cancel()

        self.assertTrue(self.reposync.cancelled)
        self.assertTrue(getattr(self.reposync, 'downloader', None) is None)

    def test_sets_progress(self):
        # get a sync running, but have the "get_metadata" call actually result
        # in a "cancel" call
        self.reposync.get_metadata = mock.MagicMock(side_effect=self.reposync.cancel,
                                                    spec_set=self.reposync.get_metadata)
        self.reposync.save_default_metadata_checksum_on_repo = mock.MagicMock()

        report = self.reposync.run()

        # this proves that the progress was correctly set and a corresponding report
        # was made
        self.assertTrue(report.canceled_flag)
        self.assertEqual(report.details['metadata']['state'], constants.STATE_CANCELLED)


class TestGetErrata(BaseSyncTest):
    @mock.patch.object(RepoSync, 'save_fileless_units', autospec=True)
    def test_no_metadata(self, mock_save):
        self.reposync.get_errata(self.metadata_files)

        self.assertEqual(mock_save.call_count, 0)

    @mock.patch.object(RepoSync, 'save_fileless_units', autospec=True)
    @mock.patch.object(metadata.MetadataFiles, 'get_metadata_file_handle',
                       autospec=True, return_value=StringIO())
    def test_closes_file(self, mock_get, mock_save):
        """
        make sure this closes its file handle
        """
        self.assertFalse(mock_get.return_value.closed)

        self.reposync.get_errata(self.metadata_files)

        self.assertTrue(mock_get.return_value.closed)

    @mock.patch.object(RepoSync, 'save_fileless_units', autospec=True,
                       side_effect=AttributeError)
    @mock.patch.object(metadata.MetadataFiles, 'get_metadata_file_handle',
                       autospec=True, return_value=StringIO())
    def test_closes_file_on_exception(self, mock_get, mock_save):
        """
        make sure this closes its file handle even if an exception is raised
        """
        self.assertFalse(mock_get.return_value.closed)

        self.assertRaises(AttributeError, self.reposync.get_errata, self.metadata_files)

        self.assertTrue(mock_get.return_value.closed)

    @mock.patch.object(updateinfo, 'process_package_element', autospec=True)
    @mock.patch.object(RepoSync, 'save_fileless_units', autospec=True)
    @mock.patch.object(metadata.MetadataFiles, 'get_metadata_file_handle',
                       autospec=True, return_value=StringIO())
    def test_with_metadata(self, mock_get, mock_save, mock_process):
        self.reposync.get_errata(self.metadata_files)

        mock_save.assert_called_once_with(self.reposync,
                                          mock_get.return_value,
                                          updateinfo.PACKAGE_TAG,
                                          updateinfo.process_package_element,
                                          additive_type=True)


class TestGetCompsFileUnits(BaseSyncTest):
    @mock.patch.object(RepoSync, 'save_fileless_units', autospec=True)
    def test_no_metadata(self, mock_save):
        self.reposync.get_comps_file_units(self.metadata_files, mock.Mock(), "foo")

        self.assertEqual(mock_save.call_count, 0)

    @mock.patch.object(RepoSync, 'save_fileless_units', autospec=True)
    @mock.patch.object(metadata.MetadataFiles, 'get_group_file_handle',
                       autospec=True, return_value=StringIO())
    def test_closes_file(self, mock_get, mock_save):
        """
        make sure this closes its file handle
        """
        self.assertFalse(mock_get.return_value.closed)

        self.reposync.get_comps_file_units(self.metadata_files, mock.Mock(), "foo")

        self.assertTrue(mock_get.return_value.closed)

    @mock.patch.object(RepoSync, 'save_fileless_units', autospec=True,
                       side_effect=AttributeError)
    @mock.patch.object(metadata.MetadataFiles, 'get_group_file_handle',
                       autospec=True, return_value=StringIO())
    def test_closes_file_on_exception(self, mock_get, mock_save):
        """
        make sure this closes its file handle even if an exception is raised
        """
        self.assertFalse(mock_get.return_value.closed)

        self.assertRaises(AttributeError, self.reposync.get_comps_file_units,
                          self.metadata_files, mock.Mock(), "foo")

        self.assertTrue(mock_get.return_value.closed)

    @mock.patch.object(RepoSync, 'save_fileless_units', autospec=True)
    @mock.patch.object(metadata.MetadataFiles, 'get_group_file_handle',
                       autospec=True, return_value=StringIO())
    def test_with_metadata(self, mock_get, mock_save):
        mock_process_element = mock.Mock()
        self.reposync.get_comps_file_units(self.metadata_files, mock_process_element, "foo")

        self.assertEqual(mock_save.call_count, 1)
        self.assertEqual(mock_save.call_args[0][1], mock_get.return_value)
        self.assertEqual(mock_save.call_args[0][2], "foo")
        self.assertTrue(mock_save.call_args[0][3])

        # verify that the process func delegates properly with the correct repo id
        process_func = mock_save.call_args[0][3]
        fake_element = mock.MagicMock()
        process_func(fake_element)
        mock_process_element.assert_called_once_with(self.repo.id, fake_element)


class TestSaveFilelessUnits(BaseSyncTest):

    @mock.patch('pulp_rpm.plugins.importers.yum.existing.check_repo', autospec=True)
<<<<<<< HEAD
    @mock.patch('pulp_rpm.plugins.importers.yum.repomd.packages.package_list_generator',
                autospec=True)
    def test_save_erratas_none_existing(self, mock_generator, mock_check_repo):
=======
    @mock.patch('pulp_rpm.plugins.importers.yum.repomd.packages.package_list_generator', autospec=True)
    def test_save_fileless_units(self, mock_generator, mock_check_repo):
>>>>>>> 4eb3c02f
        """
        test the "base" use case for save_fileless_units.

        Note that we are using errata as the unit here, but errata are typically
        saved with "additive_type" set to True.

        """
        errata = tuple(model_factory.errata_models(3))
        mock_generator.return_value = errata
        mock_check_repo.return_value = [g.as_named_tuple for g in errata]
        self.conduit.init_unit = mock.MagicMock(spec_set=self.conduit.init_unit)
        self.conduit.save_unit = mock.MagicMock(spec_set=self.conduit.save_unit)
        file_handle = StringIO()

        self.reposync.save_fileless_units(file_handle, updateinfo.PACKAGE_TAG,
                                          updateinfo.process_package_element)

        mock_generator.assert_any_call(file_handle, updateinfo.PACKAGE_TAG,
                                       updateinfo.process_package_element)
        self.assertEqual(mock_generator.call_count, 2)
        self.assertEqual(mock_check_repo.call_count, 1)
        self.assertEqual(list(mock_check_repo.call_args[0][0]), [g.as_named_tuple for g in errata])
        self.assertEqual(mock_check_repo.call_args[0][1], self.conduit.get_units)

        for model in errata:
            self.conduit.init_unit.assert_any_call(model.TYPE, model.unit_key, model.metadata, None)
        self.conduit.save_unit.assert_any_call(self.conduit.init_unit.return_value)
        self.assertEqual(self.conduit.save_unit.call_count, 3)

<<<<<<< HEAD
    @mock.patch('pulp_rpm.plugins.importers.yum.existing.check_repo', autospec=True)
    @mock.patch('pulp_rpm.plugins.importers.yum.repomd.packages.package_list_generator',
                autospec=True)
    def test_save_erratas_some_existing(self, mock_generator, mock_check_repo):
=======
    def test_save_fileless_units_bad_args(self):
        """
        Ensure that an error is raised if save_fileless_units is called with
        mutually exclusive args
>>>>>>> 4eb3c02f
        """
        self.assertRaises(PulpCodedException, self.reposync.save_fileless_units,
                          None, None, None, mutable_type=True, additive_type=True)

    @mock.patch('pulp_rpm.plugins.importers.yum.repomd.packages.'
                'package_list_generator', autospec=True)
    @mock.patch('pulp.plugins.conduits.mixins.SearchUnitsMixin.'
                'find_unit_by_unit_key', autospec=True)
    @mock.patch('pulp_rpm.plugins.importers.yum.sync.RepoSync._concatenate_units', autospec=True)
    def test_save_erratas_none_existing(self, mock_concat, mock_find_unit, mock_generator):
        """
        test where no errata already exist, so all should be saved
        """
        errata = tuple(model_factory.errata_models(3))
        mock_generator.return_value = errata
        self.conduit.init_unit = mock.MagicMock(spec_set=self.conduit.init_unit)
        self.conduit.save_unit = mock.MagicMock(spec_set=self.conduit.save_unit)
        # all of these units are new, find_unit_by_unit_key will return None
        mock_find_unit.return_value = None
        file_handle = StringIO()

<<<<<<< HEAD
        self.reposync.save_fileless_units(file_handle, updateinfo.PACKAGE_TAG,
                                          updateinfo.process_package_element)

        mock_generator.assert_any_call(file_handle, updateinfo.PACKAGE_TAG,
                                       updateinfo.process_package_element)
        self.assertEqual(mock_generator.call_count, 2)
        self.assertEqual(mock_check_repo.call_count, 1)
        self.assertEqual(list(mock_check_repo.call_args[0][0]), [g.as_named_tuple for g in errata])
        self.assertEqual(mock_check_repo.call_args[0][1], self.conduit.get_units)
=======
        # errata are saved with the "additive=True" flag
        self.reposync.save_fileless_units(file_handle, updateinfo.PACKAGE_TAG,
                                          updateinfo.process_package_element, additive_type=True)

        mock_generator.assert_any_call(file_handle, updateinfo.PACKAGE_TAG, updateinfo.process_package_element)
        self.assertEqual(mock_generator.call_count, 1)

        for model in errata:
            self.conduit.init_unit.assert_any_call(model.TYPE, model.unit_key, model.metadata, None)
        self.conduit.save_unit.assert_any_call(self.conduit.init_unit.return_value)
        self.assertEqual(self.conduit.save_unit.call_count, 3)
>>>>>>> 4eb3c02f

    @mock.patch('pulp_rpm.plugins.importers.yum.repomd.packages.'
                'package_list_generator', autospec=True)
    @mock.patch('pulp.plugins.conduits.mixins.SearchUnitsMixin.'
                'find_unit_by_unit_key', autospec=True)
    @mock.patch('pulp_rpm.plugins.importers.yum.sync.RepoSync._concatenate_units', autospec=True)
    def test_save_erratas_some_existing(self, mock_concat, mock_find_unit, mock_generator):
        """
        test where some errata already exist. When "additive_type" is set, we
        will always init and save a unit since it may have been modified.
        """
        errata = tuple(model_factory.errata_models(3))
        mock_generator.return_value = errata
        self.conduit.init_unit = mock.MagicMock(spec_set=self.conduit.init_unit)
        self.conduit.save_unit = mock.MagicMock(spec_set=self.conduit.save_unit)
        # all of these units are new, find_unit_by_unit_key will return None
        mock_find_unit.return_value = None
        file_handle = StringIO()

        find_unit_retvals = [mock.Mock(), None, mock.Mock()]
        def _find_unit_return(*args):
            return find_unit_retvals.pop()
        mock_find_unit.side_effect = _find_unit_return

        concat_unit_retvals = ["fake-unit-b", "fake-unit-a"]
        def _concat_unit_return(*args):
            return concat_unit_retvals.pop()
        mock_concat.side_effect = _concat_unit_return

        # errata are saved with the "additive=True" flag
        self.reposync.save_fileless_units(file_handle, updateinfo.PACKAGE_TAG,
                                          updateinfo.process_package_element, additive_type=True)

        mock_generator.assert_any_call(file_handle, updateinfo.PACKAGE_TAG,
                                       updateinfo.process_package_element)
        # the generator is called only once since we are not rewinding the file
        # handle or checking the repo for existing elements.
        self.assertEqual(mock_generator.call_count, 1)

        for model in errata:
            self.conduit.init_unit.assert_any_call(model.TYPE, model.unit_key, model.metadata, None)

        self.conduit.save_unit.assert_any_call("fake-unit-a")
        self.conduit.save_unit.assert_any_call("fake-unit-b")
        self.conduit.save_unit.assert_any_call(self.conduit.init_unit.return_value)
        self.assertEqual(self.conduit.save_unit.call_count, 3)

    @mock.patch('pulp_rpm.plugins.importers.yum.repomd.packages.'
                'package_list_generator', autospec=True)
    @mock.patch('pulp_rpm.plugins.importers.yum.sync.RepoSync._concatenate_units', autospec=True)
    @mock.patch('pulp.plugins.conduits.mixins.SearchUnitsMixin.'
                'find_unit_by_unit_key', autospec=True)
    def test_save_erratas_update_pkglist(self, mock_find_unit, mock_concat, mock_generator):
        """
        test that we call _concatenate_units when we find an existing errata
        """
        errata = tuple(model_factory.errata_models(3))
        mock_generator.return_value = errata
        self.conduit.init_unit = mock.MagicMock(spec_set=self.conduit.init_unit)
        self.conduit.save_unit = mock.MagicMock(spec_set=self.conduit.save_unit)
        mock_find_unit.return_value = "fake unit"
        file_handle = StringIO()

        self.reposync.save_fileless_units(file_handle, updateinfo.PACKAGE_TAG,
                                          updateinfo.process_package_element, additive_type=True)

        self.assertEqual(mock_concat.call_count, 3)

    @mock.patch('pulp_rpm.plugins.importers.yum.existing.check_repo', autospec=True)
    @mock.patch('pulp_rpm.plugins.importers.yum.repomd.packages.package_list_generator',
                autospec=True)
    def test_save_groups_some_existing(self, mock_generator, mock_check_repo):
        """
        test where some groups already exist, and make sure all of them are
        saved regardless
        """
        groups = tuple(model_factory.group_models(3))
        mock_generator.return_value = groups
        mock_check_repo.return_value = [g.as_named_tuple for g in groups[:2]]
        self.conduit.init_unit = mock.MagicMock(spec_set=self.conduit.init_unit)
        self.conduit.save_unit = mock.MagicMock(spec_set=self.conduit.save_unit)
        file_handle = StringIO()

        self.reposync.save_fileless_units(file_handle, group.GROUP_TAG,
                                          group.process_group_element, mutable_type=True)

        mock_generator.assert_any_call(file_handle, group.GROUP_TAG, group.process_group_element)
        # skip the check for existing units since groups are mutable
        self.assertEqual(mock_generator.call_count, 1)
        self.assertEqual(mock_check_repo.call_count, 0)

        for model in groups:
            self.conduit.init_unit.assert_any_call(model.TYPE, model.unit_key, model.metadata, None)
        self.conduit.save_unit.assert_any_call(self.conduit.init_unit.return_value)
        self.assertEqual(self.conduit.save_unit.call_count, 3)

    @mock.patch('pulp_rpm.plugins.importers.yum.existing.check_repo', autospec=True)
<<<<<<< HEAD
    @mock.patch('pulp_rpm.plugins.importers.yum.repomd.packages.package_list_generator',
                autospec=True)
    def test_save_erratas_all_existing(self, mock_generator, mock_check_repo):
=======
    @mock.patch('pulp_rpm.plugins.importers.yum.repomd.packages.'
                'package_list_generator', autospec=True)
    @mock.patch('pulp.plugins.conduits.mixins.SearchUnitsMixin.'
                'find_unit_by_unit_key', autospec=True)
    @mock.patch('pulp_rpm.plugins.importers.yum.sync.RepoSync._concatenate_units', autospec=True)
    def test_save_erratas_all_existing(self, mock_concat, mock_find_unit, mock_generator, mock_check_repo):
>>>>>>> 4eb3c02f
        """
        test where all errata already exist
        """
        errata = tuple(model_factory.errata_models(3))
        mock_generator.return_value = errata
        mock_check_repo.return_value = []
        self.conduit.init_unit = mock.MagicMock(spec_set=self.conduit.init_unit)
        self.conduit.save_unit = mock.MagicMock(spec_set=self.conduit.save_unit)
        file_handle = StringIO()

        self.reposync.save_fileless_units(file_handle, updateinfo.PACKAGE_TAG,
<<<<<<< HEAD
                                          updateinfo.process_package_element)

        mock_generator.assert_any_call(file_handle, updateinfo.PACKAGE_TAG,
                                       updateinfo.process_package_element)
        self.assertEqual(mock_generator.call_count, 2)
        self.assertEqual(mock_check_repo.call_count, 1)
        self.assertEqual(list(mock_check_repo.call_args[0][0]), [g.as_named_tuple for g in errata])
        self.assertEqual(mock_check_repo.call_args[0][1], self.conduit.get_units)
=======
                                          updateinfo.process_package_element, additive_type=True)

        mock_generator.assert_any_call(file_handle, updateinfo.PACKAGE_TAG, updateinfo.process_package_element)
        self.assertEqual(mock_generator.call_count, 1)
>>>>>>> 4eb3c02f

        self.assertEqual(self.conduit.save_unit.call_count, 3)

    def test_concatenate_units_wrong_type_id(self):
        """
        Ensure that we get an exception if we try to concatenate units of different types!
        """
        mock_erratum_model = models.Errata('RHBA-1234', metadata={})
        mock_existing_unit = Unit(ids.TYPE_ID_ERRATA, mock_erratum_model.unit_key,
                                  mock_erratum_model.metadata, "/fake/path")

        mock_dist_model = models.Distribution('fake family', 'server', '3.11',
                                              'baroque', metadata={})
        mock_new_unit = Unit(ids.TYPE_ID_DISTRO, mock_dist_model.unit_key,
                             mock_dist_model.metadata, "/fake/path")

        self.assertRaises(PulpCodedException, self.reposync._concatenate_units,
                          mock_existing_unit, mock_new_unit)

    def test_concatenate_units_wrong_unit_keys(self):
        """
        Ensure that we get an exception if we try to concatenate units with different unit_keys.
        """
        mock_existing_erratum_model = models.Errata('RHBA-1234', metadata={})
        mock_existing_unit = Unit(ids.TYPE_ID_ERRATA, mock_existing_erratum_model.unit_key,
                                  mock_existing_erratum_model.metadata, "/fake/path")

        mock_new_erratum_model = models.Errata('RHBA-5678', metadata={})
        mock_new_unit = Unit(ids.TYPE_ID_ERRATA, mock_new_erratum_model.unit_key,
                                  mock_new_erratum_model.metadata, "/fake/path")

        self.assertRaises(PulpCodedException, self.reposync._concatenate_units,
                          mock_existing_unit, mock_new_unit)

    def test_concatenate_units_unsupported_type(self):
        """
        Ensure that we get an exception if we try to concatenate unsupported units
        """
        mock_existing_dist_model = models.Distribution('fake family', 'server', '3.11',
                                              'baroque', metadata={})
        mock_existing_dist_unit = Unit(ids.TYPE_ID_DISTRO, mock_existing_dist_model.unit_key,
                                       mock_existing_dist_model.metadata, "/fake/path")
        mock_new_dist_model = models.Distribution('fake family', 'server', '3.11',
                                                  'baroque', metadata={})
        mock_new_dist_unit = Unit(ids.TYPE_ID_DISTRO, mock_new_dist_model.unit_key,
                                  mock_new_dist_model.metadata, "/fake/path")

        self.assertRaises(PulpCodedException, self.reposync._concatenate_units,
                          mock_existing_dist_unit, mock_new_dist_unit)

    def test_concatenate_units_errata(self):
        """
        Ensure that concatenation works
        """
        mock_existing_erratum_pkglist = [{'packages': [{"name": "some_package v1"},
                                                       {"name": "another_package v1"}],
                                          'name': 'v1 packages'}]
        mock_existing_erratum_model = models.Errata('RHBA-1234', metadata={'pkglist':
                                                                 mock_existing_erratum_pkglist})
        mock_existing_unit = Unit(ids.TYPE_ID_ERRATA, mock_existing_erratum_model.unit_key,
                                  mock_existing_erratum_model.metadata, "/fake/path")

        mock_new_erratum_pkglist = [{'packages': [{"name": "some_package v2"},
                                                  {"name": "another_package v2"}],
                                     'name': 'v2 packages'}]
        mock_new_erratum_model = models.Errata('RHBA-1234', metadata={'pkglist':
                                                            mock_new_erratum_pkglist})
        mock_new_unit = Unit(ids.TYPE_ID_ERRATA, mock_new_erratum_model.unit_key,
                                  mock_new_erratum_model.metadata, "/fake/path")


        concat_unit = self.reposync._concatenate_units(mock_existing_unit, mock_new_unit)

        self.assertEquals(concat_unit.metadata, {'pkglist':
                                                 [{'packages': [{'name': 'some_package v1'},
                                                                {'name': 'another_package v1'}],
                                                   'name': 'v1 packages'},
                                                  {'packages': [{'name': 'some_package v2'},
                                                                {'name': 'another_package v2'}],
                                                   'name': 'v2 packages'}]})

    def test_concatenate_units_errata_same_errata(self):
        """
        Ensure that we do not alter existing package lists when there is no new info
        """
        mock_existing_erratum_pkglist = [{'packages': [{"name": "some_package v1"},
                                                       {"name": "another_package v1"}],
                                          'name': 'v1 packages'}]
        mock_existing_erratum_model = models.Errata('RHBA-1234', metadata={'pkglist':
                                                                 mock_existing_erratum_pkglist})
        mock_existing_unit = Unit(ids.TYPE_ID_ERRATA, mock_existing_erratum_model.unit_key,
                                  mock_existing_erratum_model.metadata, "/fake/path")


        # new erratum has the same package list and same ID
        mock_new_erratum_pkglist = [{'packages': [{"name": "some_package v1"},
                                                  {"name": "another_package v1"}],
                                     'name': 'v1 packages'}]

        mock_new_erratum_model = models.Errata('RHBA-1234', metadata={'pkglist':
                                                            mock_new_erratum_pkglist})
        mock_new_unit = Unit(ids.TYPE_ID_ERRATA, mock_new_erratum_model.unit_key,
                                  mock_new_erratum_model.metadata, "/fake/path")


        concat_unit = self.reposync._concatenate_units(mock_existing_unit, mock_new_unit)

        self.assertEquals(concat_unit.metadata, {'pkglist':
                                                 [{'packages': [{'name': 'some_package v1'},
                                                                {'name': 'another_package v1'}],
                                                 'name': 'v1 packages'}]})

    def test_concatenate_units_errata_avoid_double_concat(self):
        """
        Ensure that we do not append a package list to an errata a second time
        """
        mock_existing_erratum_pkglist = [{'packages': [{'name': 'some_package v1'},
                                                       {'name': 'another_package v1'}],
                                          'name': 'v1 packages'},
                                         {'packages': [{'name': 'some_package v2'},
                                                       {'name': 'another_package v2'}],
                                          'name': 'v2 packages'}]

        mock_existing_erratum_model = models.Errata('RHBA-1234', metadata={'pkglist':
                                                                 mock_existing_erratum_pkglist})
        mock_existing_unit = Unit(ids.TYPE_ID_ERRATA, mock_existing_erratum_model.unit_key,
                                  mock_existing_erratum_model.metadata, "/fake/path")

        # new erratum has a subset of what we already know
        mock_new_erratum_pkglist = [{'packages': [{"name": "some_package v1"},
                                                  {"name": "another_package v1"}],
                                     'name': 'v1 packages'}]

        mock_new_erratum_model = models.Errata('RHBA-1234', metadata={'pkglist':
                                                            mock_new_erratum_pkglist})
        mock_new_unit = Unit(ids.TYPE_ID_ERRATA, mock_new_erratum_model.unit_key,
                                  mock_new_erratum_model.metadata, "/fake/path")


        concat_unit = self.reposync._concatenate_units(mock_existing_unit, mock_new_unit)

        self.assertEquals(concat_unit.metadata, {'pkglist':
                                                 [{'packages': [{'name': 'some_package v1'},
                                                  {'name': 'another_package v1'}],
                                                  'name': 'v1 packages'},
                                                  {'packages': [{'name': 'some_package v2'},
                                                  {'name': 'another_package v2'}],
                                                  'name': 'v2 packages'}]})

class TestIdentifyWantedVersions(BaseSyncTest):
    def test_keep_all(self):
        self.config.override_config[importer_constants.KEY_UNITS_RETAIN_OLD_COUNT] = None
        units = model_factory.rpm_models(3)
        for unit in units:
            unit.metadata['size'] = 1024

        result = sorted(self.reposync._identify_wanted_versions(units).keys())

        self.assertEqual([u.as_named_tuple for u in units], result)

    def test_keep_one(self):
        self.config.override_config[importer_constants.KEY_UNITS_RETAIN_OLD_COUNT] = 0
        units = model_factory.rpm_models(3, True)
        units.extend(model_factory.rpm_models(2))
        for unit in units:
            unit.metadata['size'] = 1024

        # the generator can yield results out of their original order, which is ok
        result = self.reposync._identify_wanted_versions(units)

        self.assertFalse(units[0].as_named_tuple in result)
        self.assertFalse(units[1].as_named_tuple in result)
        self.assertTrue(units[2].as_named_tuple in result)
        self.assertTrue(units[3].as_named_tuple in result)
        self.assertTrue(units[4].as_named_tuple in result)
        for size in result.values():
            self.assertEqual(size, 1024)

    def test_keep_two(self):
        self.config.override_config[importer_constants.KEY_UNITS_RETAIN_OLD_COUNT] = 1
        units = model_factory.rpm_models(3, True)
        units.extend(model_factory.rpm_models(2))
        for unit in units:
            unit.metadata['size'] = 1024

        # the generator can yield results out of their original order, which is ok
        result = self.reposync._identify_wanted_versions(units)

        self.assertFalse(units[0].as_named_tuple in result)
        self.assertTrue(units[1].as_named_tuple in result)
        self.assertTrue(units[2].as_named_tuple in result)
        self.assertTrue(units[3].as_named_tuple in result)
        self.assertTrue(units[4].as_named_tuple in result)
        for size in result.values():
            self.assertEqual(size, 1024)


class TestFilteredUnitGenerator(BaseSyncTest):
    def test_without_to_download(self):
        units = model_factory.rpm_models(3)

        result = list(self.reposync._filtered_unit_generator(units))

        self.assertEqual(units, result)

    def test_with_to_download(self):
        units = model_factory.rpm_models(3)
        # specify which we want
        to_download = set([unit.as_named_tuple for unit in units[:2]])

        result = list(self.reposync._filtered_unit_generator(units, to_download))

        # make sure we only got the ones we want
        self.assertEqual(result, units[:2])


class TestAlreadyDownloadedUnits(BaseSyncTest):
    @mock.patch('pulp.plugins.conduits.repo_sync.RepoSyncConduit.search_all_units', autospec=True)
    @mock.patch('pulp.plugins.conduits.repo_sync.RepoSyncConduit.save_unit', autospec=True)
    @mock.patch('os.path.isfile', autospec=True)
    def test_rpms_check_all_and_associate_positive(self, mock_isfile, mock_save,
                                                   mock_search_all_units):
        units = model_factory.rpm_models(3)
        mock_search_all_units.return_value = units
        mock_isfile.return_value = True
        input_units = set([unit.as_named_tuple for unit in units])
        for unit in units:
            unit.metadata['filename'] = 'test-filename'
            unit.storage_path = "existing_storage_path"
        result = check_all_and_associate(input_units, self.conduit)
        self.assertEqual(len(list(result)), 0)
        # verify we are saving the storage path
        for c in mock_save.mock_calls:
            (conduit, unit) = c[1]
            self.assertEquals(unit.storage_path, "existing_storage_path")

    @mock.patch('pulp.plugins.conduits.repo_sync.RepoSyncConduit.search_all_units', autospec=True)
    @mock.patch('pulp.plugins.conduits.repo_sync.RepoSyncConduit.save_unit', autospec=True)
    @mock.patch('os.path.isfile', autospec=True)
    def test_rpms_check_all_and_associate_negative(self, mock_isfile, mock_save,
                                                   mock_search_all_units):
        mock_search_all_units.return_value = []
        mock_isfile.return_value = True
        units = model_factory.rpm_models(3)
        input_units = set([unit.as_named_tuple for unit in units])
        result = check_all_and_associate(input_units, self.conduit)
        self.assertEqual(len(list(result)), 3)

    @mock.patch('pulp.plugins.conduits.repo_sync.RepoSyncConduit.search_all_units', autospec=True)
    @mock.patch('pulp.plugins.conduits.repo_sync.RepoSyncConduit.save_unit', autospec=True)
    @mock.patch('os.path.isfile', autospec=True)
    def test_srpms_check_all_and_associate_positive(self, mock_isfile, mock_save,
                                                    mock_search_all_units):
        units = model_factory.srpm_models(3)
        mock_search_all_units.return_value = units
        mock_isfile.return_value = True
        input_units = set([unit.as_named_tuple for unit in units])
        for unit in units:
            unit.metadata['filename'] = 'test-filename'
            unit.storage_path = "existing_storage_path"
        result = check_all_and_associate(input_units, self.conduit)
        self.assertEqual(len(list(result)), 0)

    @mock.patch('pulp.plugins.conduits.repo_sync.RepoSyncConduit.search_all_units', autospec=True)
    @mock.patch('pulp.plugins.conduits.repo_sync.RepoSyncConduit.save_unit', autospec=True)
    @mock.patch('os.path.isfile', autospec=True)
    def test_srpms_check_all_and_associate_negative(self, mock_isfile, mock_save,
                                                    mock_search_all_units):
        mock_search_all_units.return_value = []
        mock_isfile.return_value = True
        units = model_factory.srpm_models(3)
        input_units = set([unit.as_named_tuple for unit in units])
        result = check_all_and_associate(input_units, self.conduit)
        self.assertEqual(len(list(result)), 3)

    @mock.patch('pulp.plugins.conduits.repo_sync.RepoSyncConduit.search_all_units', autospec=True)
    @mock.patch('pulp.plugins.conduits.repo_sync.RepoSyncConduit.save_unit', autospec=True)
    @mock.patch('os.path.isfile', autospec=True)
    def test_drpms_check_all_and_associate_positive(self, mock_isfile, mock_save,
                                                    mock_search_all_units):
        units = model_factory.drpm_models(3)
        mock_search_all_units.return_value = units
        mock_isfile.return_value = True
        input_units = set([unit.as_named_tuple for unit in units])
        for unit in units:
            unit.metadata['filename'] = 'test-filename'
            unit.storage_path = "existing_storage_path"
        result = check_all_and_associate(input_units, self.conduit)
        self.assertEqual(len(list(result)), 0)

    @mock.patch('pulp.plugins.conduits.repo_sync.RepoSyncConduit.search_all_units', autospec=True)
    @mock.patch('pulp.plugins.conduits.repo_sync.RepoSyncConduit.save_unit', autospec=True)
    @mock.patch('os.path.isfile', autospec=True)
    def test_drpms_check_all_and_associate_negative(self, mock_isfile, mock_save,
                                                    mock_search_all_units):
        mock_search_all_units.return_value = []
        mock_isfile.return_value = True
        units = model_factory.drpm_models(3)
        input_units = set([unit.as_named_tuple for unit in units])
        result = check_all_and_associate(input_units, self.conduit)
        self.assertEqual(len(list(result)), 3)


class TestTreeinfoAlterations(BaseSyncTest):
    TREEINFO_NO_REPOMD = """
[general]
name = Some-treeinfo
family = mockdata

[stage2]
mainimage = LiveOS/squashfs.img

[images-x86_64]
kernel = images/pxeboot/vmlinuz
initrd = images/pxeboot/initrd.img

[checksums]
images/efiboot.img = sha256:12345
"""
    TREEINFO_WITH_REPOMD = """
[general]
name = Some-treeinfo
family = mockdata

[stage2]
mainimage = LiveOS/squashfs.img

[images-x86_64]
kernel = images/pxeboot/vmlinuz
initrd = images/pxeboot/initrd.img

[checksums]
images/efiboot.img = sha256:12345
repodata/repomd.xml = sha256:9876
"""

    @mock.patch('__builtin__.open', autospec=True)
    def test_treeinfo_unaltered(self, mock_open):
        mock_file = mock.MagicMock(spec=file)
        mock_file.readlines.return_value = StringIO(self.TREEINFO_NO_REPOMD).readlines()
        mock_context = mock.MagicMock()
        mock_context.__enter__.return_value = mock_file
        mock_open.return_value = mock_context
        treeinfo.strip_treeinfo_repomd("/mock/treeinfo/path")

        mock_file.writelines.assert_called_once_with(['\n', '[general]\n', 'name = Some-treeinfo\n',
                                                      'family = mockdata\n', '\n', '[stage2]\n',
                                                      'mainimage = LiveOS/squashfs.img\n', '\n',
                                                      '[images-x86_64]\n',
                                                      'kernel = images/pxeboot/vmlinuz\n',
                                                      'initrd = images/pxeboot/initrd.img\n',
                                                      '\n', '[checksums]\n',
                                                      'images/efiboot.img = sha256:12345\n'])

    @mock.patch('__builtin__.open', autospec=True)
    def test_treeinfo_altered(self, mock_open):
        mock_file = mock.MagicMock(spec=file)
        mock_file.readlines.return_value = StringIO(self.TREEINFO_WITH_REPOMD).readlines()
        mock_context = mock.MagicMock()
        mock_context.__enter__.return_value = mock_file
        mock_open.return_value = mock_context
        treeinfo.strip_treeinfo_repomd("/mock/treeinfo/path")

        mock_file.writelines.assert_called_once_with(['\n', '[general]\n', 'name = Some-treeinfo\n',
                                                      'family = mockdata\n', '\n', '[stage2]\n',
                                                      'mainimage = LiveOS/squashfs.img\n', '\n',
                                                      '[images-x86_64]\n',
                                                      'kernel = images/pxeboot/vmlinuz\n',
                                                      'initrd = images/pxeboot/initrd.img\n',
                                                      '\n', '[checksums]\n',
                                                      'images/efiboot.img = sha256:12345\n'])


# these tests are specifically to test bz #1150714
@mock.patch('os.chmod', autospec=True)
@mock.patch('shutil.move', autospec=True)
@mock.patch('pulp_rpm.plugins.importers.yum.parse.treeinfo.get_treefile', autospec=True)
@mock.patch('pulp_rpm.plugins.importers.yum.parse.treeinfo.parse_treefile', autospec=True)
@mock.patch('pulp_rpm.plugins.importers.yum.report.DistributionReport', autospec=True)
@mock.patch('shutil.rmtree', autospec=True)
@mock.patch('tempfile.mkdtemp', autospec=True)
@mock.patch('pulp_rpm.plugins.importers.yum.repomd.nectar_factory.create_downloader', autospec=True)
class TestTreeinfoSync(BaseSyncTest):
    def setUp(self, *mocks):
        super(TestTreeinfoSync, self).setUp()
        self.conduit.remove_unit = mock.MagicMock(spec_set=self.conduit.remove_unit)
        self.conduit.init_unit = mock.MagicMock(spec_set=self.conduit.init_unit)
        self.conduit.save_unit = mock.MagicMock(spec_set=self.conduit.save_unit)

    # This is the case when we are syncing for the first time, or a treeinfo
    # appeared for the first time
    def test_treeinfo_sync_no_unit_removal(self, mock_nectar, mock_tempfile, mock_rmtree,
                                           mock_report, mock_parse_treefile, mock_get_treefile,
                                           mock_move, mock_chmod):
        mock_model = models.Distribution('fake family', 'server', '3.11', 'baroque', metadata={})
        mock_parse_treefile.return_value = (mock_model, ["fake file 1"])
        mock_get_treefile.return_value = "/a/fake/path/to/the/treefile"
        treeinfo.sync(self.conduit, "http://some/url", "/some/tempdir", "fake-nectar-conf",
                      mock_report, lambda x: x)
        self.assertEqual(self.conduit.remove_unit.call_count, 0)

    # The "usual" case of one existing distribution unit on the repo. Ensure
    # that we didn't try to remove anything.
    def test_treeinfo_sync_one_unit_removal(self, mock_nectar, mock_tempfile, mock_rmtree,
                                            mock_report, mock_parse_treefile, mock_get_treefile,
                                            mock_move, mock_chmod):
        # return one unit that is the same as what we saved. No removal should occur
        mock_model = models.Distribution('fake family', 'server', '3.11', 'baroque', metadata={})
        mock_unit = Unit(ids.TYPE_ID_DISTRO, mock_model.unit_key, mock_model.metadata, "/fake/path")
        self.conduit.get_units = mock.MagicMock(spec_set=self.conduit.get_units)
        self.conduit.get_units.return_value = [mock_unit]
        self.conduit.init_unit = mock.MagicMock(spec_set=self.conduit.init_unit)
        self.conduit.init_unit.return_value = mock_unit
        mock_parse_treefile.return_value = (mock_model, ["fake file 1"])
        mock_get_treefile.return_value = "/a/fake/path/to/the/treefile"
        treeinfo.sync(self.conduit, "http://some/url", "/some/tempdir", "fake-nectar-conf",
                      mock_report, lambda x: x)
        self.assertEqual(self.conduit.remove_unit.call_count, 0)

    # This is the case that occurs when symlinks like "6Server" are updated for
    # a new release. Pulp will have created a new distribution unit and we need
    # to remove any old units
    def test_treeinfo_sync_two_unit_removal(self, mock_nectar, mock_tempfile, mock_rmtree,
                                            mock_report, mock_parse_treefile, mock_get_treefile,
                                            mock_move, mock_chmod):
        # return one unit that is the same as what we saved. No removal should occur
        mock_model = models.Distribution('fake family', 'server', '3.11', 'baroque', metadata={})
        mock_model_old = models.Distribution('fake family', 'server', '3.10', 'baroque',
                                             metadata={})
        mock_unit = Unit(ids.TYPE_ID_DISTRO, mock_model.unit_key, mock_model.metadata, "/fake/path")
        mock_unit_old = Unit(ids.TYPE_ID_DISTRO, mock_model_old.unit_key, mock_model_old.metadata,
                             "/fake/path")
        self.conduit.get_units = mock.MagicMock(spec_set=self.conduit.get_units)
        self.conduit.get_units.return_value = [mock_unit, mock_unit_old]
        self.conduit.init_unit = mock.MagicMock(spec_set=self.conduit.init_unit)
        self.conduit.init_unit.return_value = mock_unit
        mock_parse_treefile.return_value = (mock_model, ["fake file 1"])
        mock_get_treefile.return_value = "/a/fake/path/to/the/treefile"
        treeinfo.sync(self.conduit, "http://some/url", "/some/tempdir", "fake-nectar-conf",
                      mock_report, lambda x: x)
        self.conduit.remove_unit.assert_called_once_with(mock_unit_old)<|MERGE_RESOLUTION|>--- conflicted
+++ resolved
@@ -793,14 +793,9 @@
 class TestSaveFilelessUnits(BaseSyncTest):
 
     @mock.patch('pulp_rpm.plugins.importers.yum.existing.check_repo', autospec=True)
-<<<<<<< HEAD
     @mock.patch('pulp_rpm.plugins.importers.yum.repomd.packages.package_list_generator',
                 autospec=True)
-    def test_save_erratas_none_existing(self, mock_generator, mock_check_repo):
-=======
-    @mock.patch('pulp_rpm.plugins.importers.yum.repomd.packages.package_list_generator', autospec=True)
     def test_save_fileless_units(self, mock_generator, mock_check_repo):
->>>>>>> 4eb3c02f
         """
         test the "base" use case for save_fileless_units.
 
@@ -830,17 +825,10 @@
         self.conduit.save_unit.assert_any_call(self.conduit.init_unit.return_value)
         self.assertEqual(self.conduit.save_unit.call_count, 3)
 
-<<<<<<< HEAD
-    @mock.patch('pulp_rpm.plugins.importers.yum.existing.check_repo', autospec=True)
-    @mock.patch('pulp_rpm.plugins.importers.yum.repomd.packages.package_list_generator',
-                autospec=True)
-    def test_save_erratas_some_existing(self, mock_generator, mock_check_repo):
-=======
     def test_save_fileless_units_bad_args(self):
         """
         Ensure that an error is raised if save_fileless_units is called with
         mutually exclusive args
->>>>>>> 4eb3c02f
         """
         self.assertRaises(PulpCodedException, self.reposync.save_fileless_units,
                           None, None, None, mutable_type=True, additive_type=True)
@@ -862,29 +850,18 @@
         mock_find_unit.return_value = None
         file_handle = StringIO()
 
-<<<<<<< HEAD
-        self.reposync.save_fileless_units(file_handle, updateinfo.PACKAGE_TAG,
-                                          updateinfo.process_package_element)
-
-        mock_generator.assert_any_call(file_handle, updateinfo.PACKAGE_TAG,
-                                       updateinfo.process_package_element)
-        self.assertEqual(mock_generator.call_count, 2)
-        self.assertEqual(mock_check_repo.call_count, 1)
-        self.assertEqual(list(mock_check_repo.call_args[0][0]), [g.as_named_tuple for g in errata])
-        self.assertEqual(mock_check_repo.call_args[0][1], self.conduit.get_units)
-=======
         # errata are saved with the "additive=True" flag
         self.reposync.save_fileless_units(file_handle, updateinfo.PACKAGE_TAG,
                                           updateinfo.process_package_element, additive_type=True)
 
-        mock_generator.assert_any_call(file_handle, updateinfo.PACKAGE_TAG, updateinfo.process_package_element)
+        mock_generator.assert_any_call(file_handle, updateinfo.PACKAGE_TAG,
+                                       updateinfo.process_package_element)
         self.assertEqual(mock_generator.call_count, 1)
 
         for model in errata:
             self.conduit.init_unit.assert_any_call(model.TYPE, model.unit_key, model.metadata, None)
         self.conduit.save_unit.assert_any_call(self.conduit.init_unit.return_value)
         self.assertEqual(self.conduit.save_unit.call_count, 3)
->>>>>>> 4eb3c02f
 
     @mock.patch('pulp_rpm.plugins.importers.yum.repomd.packages.'
                 'package_list_generator', autospec=True)
@@ -905,13 +882,17 @@
         file_handle = StringIO()
 
         find_unit_retvals = [mock.Mock(), None, mock.Mock()]
+
         def _find_unit_return(*args):
             return find_unit_retvals.pop()
+
         mock_find_unit.side_effect = _find_unit_return
 
         concat_unit_retvals = ["fake-unit-b", "fake-unit-a"]
+
         def _concat_unit_return(*args):
             return concat_unit_retvals.pop()
+
         mock_concat.side_effect = _concat_unit_return
 
         # errata are saved with the "additive=True" flag
@@ -982,18 +963,14 @@
         self.assertEqual(self.conduit.save_unit.call_count, 3)
 
     @mock.patch('pulp_rpm.plugins.importers.yum.existing.check_repo', autospec=True)
-<<<<<<< HEAD
-    @mock.patch('pulp_rpm.plugins.importers.yum.repomd.packages.package_list_generator',
-                autospec=True)
-    def test_save_erratas_all_existing(self, mock_generator, mock_check_repo):
-=======
     @mock.patch('pulp_rpm.plugins.importers.yum.repomd.packages.'
                 'package_list_generator', autospec=True)
     @mock.patch('pulp.plugins.conduits.mixins.SearchUnitsMixin.'
                 'find_unit_by_unit_key', autospec=True)
-    @mock.patch('pulp_rpm.plugins.importers.yum.sync.RepoSync._concatenate_units', autospec=True)
-    def test_save_erratas_all_existing(self, mock_concat, mock_find_unit, mock_generator, mock_check_repo):
->>>>>>> 4eb3c02f
+    @mock.patch('pulp_rpm.plugins.importers.yum.sync.RepoSync._concatenate_units',
+                autospec=True)
+    def test_save_erratas_all_existing(self, mock_concat, mock_find_unit, mock_generator,
+                                       mock_check_repo):
         """
         test where all errata already exist
         """
@@ -1005,21 +982,11 @@
         file_handle = StringIO()
 
         self.reposync.save_fileless_units(file_handle, updateinfo.PACKAGE_TAG,
-<<<<<<< HEAD
-                                          updateinfo.process_package_element)
+                                          updateinfo.process_package_element, additive_type=True)
 
         mock_generator.assert_any_call(file_handle, updateinfo.PACKAGE_TAG,
                                        updateinfo.process_package_element)
-        self.assertEqual(mock_generator.call_count, 2)
-        self.assertEqual(mock_check_repo.call_count, 1)
-        self.assertEqual(list(mock_check_repo.call_args[0][0]), [g.as_named_tuple for g in errata])
-        self.assertEqual(mock_check_repo.call_args[0][1], self.conduit.get_units)
-=======
-                                          updateinfo.process_package_element, additive_type=True)
-
-        mock_generator.assert_any_call(file_handle, updateinfo.PACKAGE_TAG, updateinfo.process_package_element)
         self.assertEqual(mock_generator.call_count, 1)
->>>>>>> 4eb3c02f
 
         self.assertEqual(self.conduit.save_unit.call_count, 3)
 
@@ -1049,7 +1016,7 @@
 
         mock_new_erratum_model = models.Errata('RHBA-5678', metadata={})
         mock_new_unit = Unit(ids.TYPE_ID_ERRATA, mock_new_erratum_model.unit_key,
-                                  mock_new_erratum_model.metadata, "/fake/path")
+                             mock_new_erratum_model.metadata, "/fake/path")
 
         self.assertRaises(PulpCodedException, self.reposync._concatenate_units,
                           mock_existing_unit, mock_new_unit)
@@ -1059,7 +1026,7 @@
         Ensure that we get an exception if we try to concatenate unsupported units
         """
         mock_existing_dist_model = models.Distribution('fake family', 'server', '3.11',
-                                              'baroque', metadata={})
+                                                       'baroque', metadata={})
         mock_existing_dist_unit = Unit(ids.TYPE_ID_DISTRO, mock_existing_dist_model.unit_key,
                                        mock_existing_dist_model.metadata, "/fake/path")
         mock_new_dist_model = models.Distribution('fake family', 'server', '3.11',
@@ -1077,19 +1044,22 @@
         mock_existing_erratum_pkglist = [{'packages': [{"name": "some_package v1"},
                                                        {"name": "another_package v1"}],
                                           'name': 'v1 packages'}]
-        mock_existing_erratum_model = models.Errata('RHBA-1234', metadata={'pkglist':
-                                                                 mock_existing_erratum_pkglist})
+        mock_existing_erratum_model = models.Errata('RHBA-1234',
+                                                    metadata={'pkglist':
+                                                              mock_existing_erratum_pkglist})
+
         mock_existing_unit = Unit(ids.TYPE_ID_ERRATA, mock_existing_erratum_model.unit_key,
                                   mock_existing_erratum_model.metadata, "/fake/path")
 
         mock_new_erratum_pkglist = [{'packages': [{"name": "some_package v2"},
                                                   {"name": "another_package v2"}],
                                      'name': 'v2 packages'}]
-        mock_new_erratum_model = models.Errata('RHBA-1234', metadata={'pkglist':
-                                                            mock_new_erratum_pkglist})
+        mock_new_erratum_model = models.Errata('RHBA-1234',
+                                               metadata={'pkglist':
+                                                         mock_new_erratum_pkglist})
+
         mock_new_unit = Unit(ids.TYPE_ID_ERRATA, mock_new_erratum_model.unit_key,
-                                  mock_new_erratum_model.metadata, "/fake/path")
-
+                             mock_new_erratum_model.metadata, "/fake/path")
 
         concat_unit = self.reposync._concatenate_units(mock_existing_unit, mock_new_unit)
 
@@ -1108,29 +1078,29 @@
         mock_existing_erratum_pkglist = [{'packages': [{"name": "some_package v1"},
                                                        {"name": "another_package v1"}],
                                           'name': 'v1 packages'}]
-        mock_existing_erratum_model = models.Errata('RHBA-1234', metadata={'pkglist':
-                                                                 mock_existing_erratum_pkglist})
+        mock_existing_erratum_model = models.Errata('RHBA-1234',
+                                                    metadata={'pkglist':
+                                                              mock_existing_erratum_pkglist})
         mock_existing_unit = Unit(ids.TYPE_ID_ERRATA, mock_existing_erratum_model.unit_key,
                                   mock_existing_erratum_model.metadata, "/fake/path")
-
 
         # new erratum has the same package list and same ID
         mock_new_erratum_pkglist = [{'packages': [{"name": "some_package v1"},
                                                   {"name": "another_package v1"}],
                                      'name': 'v1 packages'}]
 
-        mock_new_erratum_model = models.Errata('RHBA-1234', metadata={'pkglist':
-                                                            mock_new_erratum_pkglist})
+        mock_new_erratum_model = models.Errata('RHBA-1234',
+                                               metadata={'pkglist':
+                                                         mock_new_erratum_pkglist})
         mock_new_unit = Unit(ids.TYPE_ID_ERRATA, mock_new_erratum_model.unit_key,
-                                  mock_new_erratum_model.metadata, "/fake/path")
-
+                             mock_new_erratum_model.metadata, "/fake/path")
 
         concat_unit = self.reposync._concatenate_units(mock_existing_unit, mock_new_unit)
 
         self.assertEquals(concat_unit.metadata, {'pkglist':
                                                  [{'packages': [{'name': 'some_package v1'},
                                                                 {'name': 'another_package v1'}],
-                                                 'name': 'v1 packages'}]})
+                                                  'name': 'v1 packages'}]})
 
     def test_concatenate_units_errata_avoid_double_concat(self):
         """
@@ -1143,8 +1113,9 @@
                                                        {'name': 'another_package v2'}],
                                           'name': 'v2 packages'}]
 
-        mock_existing_erratum_model = models.Errata('RHBA-1234', metadata={'pkglist':
-                                                                 mock_existing_erratum_pkglist})
+        mock_existing_erratum_model = models.Errata('RHBA-1234',
+                                                    metadata={'pkglist':
+                                                              mock_existing_erratum_pkglist})
         mock_existing_unit = Unit(ids.TYPE_ID_ERRATA, mock_existing_erratum_model.unit_key,
                                   mock_existing_erratum_model.metadata, "/fake/path")
 
@@ -1153,21 +1124,22 @@
                                                   {"name": "another_package v1"}],
                                      'name': 'v1 packages'}]
 
-        mock_new_erratum_model = models.Errata('RHBA-1234', metadata={'pkglist':
-                                                            mock_new_erratum_pkglist})
+        mock_new_erratum_model = models.Errata('RHBA-1234',
+                                               metadata={'pkglist':
+                                                         mock_new_erratum_pkglist})
         mock_new_unit = Unit(ids.TYPE_ID_ERRATA, mock_new_erratum_model.unit_key,
-                                  mock_new_erratum_model.metadata, "/fake/path")
-
+                             mock_new_erratum_model.metadata, "/fake/path")
 
         concat_unit = self.reposync._concatenate_units(mock_existing_unit, mock_new_unit)
 
         self.assertEquals(concat_unit.metadata, {'pkglist':
                                                  [{'packages': [{'name': 'some_package v1'},
-                                                  {'name': 'another_package v1'}],
-                                                  'name': 'v1 packages'},
+                                                                {'name': 'another_package v1'}],
+                                                   'name': 'v1 packages'},
                                                   {'packages': [{'name': 'some_package v2'},
-                                                  {'name': 'another_package v2'}],
-                                                  'name': 'v2 packages'}]})
+                                                                {'name': 'another_package v2'}],
+                                                   'name': 'v2 packages'}]})
+
 
 class TestIdentifyWantedVersions(BaseSyncTest):
     def test_keep_all(self):
