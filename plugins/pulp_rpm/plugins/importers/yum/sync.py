--- conflicted
+++ resolved
@@ -473,12 +473,7 @@
             return
         try:
             self.save_fileless_units(errata_file_handle, updateinfo.PACKAGE_TAG,
-<<<<<<< HEAD
-                                     updateinfo.process_package_element)
-
-=======
                                      updateinfo.process_package_element, additive_type=True)
->>>>>>> 4eb3c02f
         finally:
             errata_file_handle.close()
 
@@ -509,7 +504,7 @@
             group_file_handle.close()
 
     def save_fileless_units(self, file_handle, tag, process_func, mutable_type=False,
-                                                                  additive_type=False):
+                            additive_type=False):
         """
         Generic method for saving units parsed from a repo metadata file where
         the units do not have files to store on disk. For example, groups.
@@ -589,12 +584,6 @@
                                              (existing_unit.unit_key, new_unit.unit_key))
 
         if existing_unit.type_id == ids.TYPE_ID_ERRATA:
-            # start with the package list we have in existing_unit
-            package_lists = existing_unit.metadata['pkglist']
-
-            # add in anything from new_unit that we don't already have. We key
-            # package lists by name for this concatenation.
-            new_package_lists = []
             existing_package_list_names = [p['name'] for p in existing_unit.metadata['pkglist']]
 
             for possible_new_pkglist in new_unit.metadata['pkglist']:
