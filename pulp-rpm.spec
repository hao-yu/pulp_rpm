--- conflicted
+++ resolved
@@ -101,10 +101,6 @@
 rm -rf %{buildroot}
 
 
-<<<<<<< HEAD
-# define required pulp platform version
-%global pulp_version %{version}
-=======
 # define required pulp platform version.
 # pre-release package packages have dependencies based on both
 # version and release.
@@ -113,7 +109,6 @@
 %else
 %global pulp_version %{version}
 %endif
->>>>>>> 0ca29f9f
 
 
 # ---- RPM Common --------------------------------------------------------------
