%{!?python_sitelib: %global python_sitelib %(%{__python} -c "from distutils.sysconfig import get_python_lib; print(get_python_lib())")}
%{!?python_sitearch: %global python_sitearch %(%{__python} -c "from distutils.sysconfig import get_python_lib; print(get_python_lib(1))")}

%if 0%{?rhel} == 5
%define pulp_admin 0
%define pulp_server 0
%else
%define pulp_admin 1
%define pulp_server 1
%endif


# ---- Pulp (rpm) --------------------------------------------------------------

Name: pulp-rpm
Version: 2.13.0
Release: 0.1.alpha%{?dist}
Summary: Support for RPM content in the Pulp platform
Group: Development/Languages
License: GPLv2
URL: https://fedorahosted.org/pulp/
Source0: https://github.com/pulp/pulp_rpm/archive/%{name}-%{version}.tar.gz
BuildRoot: %{_tmppath}/%{name}-%{version}-%{release}-root-%(%{__id_u} -n)
BuildArch:      noarch
BuildRequires:  python2-devel
BuildRequires:  python-setuptools
BuildRequires:  rpm-python

%description
Provides a collection of platform plugins, client extensions and agent
handlers that provide RPM support.

%prep
%setup -q

%build

pushd common
%{__python} setup.py build
popd

%if %{pulp_admin}
pushd extensions_admin
%{__python} setup.py build
popd
%endif # End pulp_admin if block

pushd extensions_consumer
%{__python} setup.py build
popd

pushd handlers
%{__python} setup.py build
popd

%if %{pulp_server}
pushd plugins
%{__python} setup.py build
popd
%endif # End pulp_server if block

%install
rm -rf %{buildroot}

mkdir -p %{buildroot}/%{_sysconfdir}/pulp

pushd common
%{__python} setup.py install -O1 --skip-build --root %{buildroot}
popd

%if %{pulp_admin}
pushd extensions_admin
%{__python} setup.py install -O1 --skip-build --root %{buildroot}
popd

mkdir -p %{buildroot}/%{_usr}/lib/pulp/admin/extensions
%endif # End pulp_admin if block

pushd extensions_consumer
%{__python} setup.py install -O1 --skip-build --root %{buildroot}
popd

pushd handlers
%{__python} setup.py install -O1 --skip-build --root %{buildroot}
popd

%if %{pulp_server}
pushd plugins
%{__python} setup.py install -O1 --skip-build --root %{buildroot}
popd

mkdir -p %{buildroot}/%{_usr}/lib/pulp/plugins
mkdir -p %{buildroot}/%{_var}/lib/pulp/published/yum/http
mkdir -p %{buildroot}/%{_var}/lib/pulp/published/yum/https

cp -R plugins/etc/httpd %{buildroot}/%{_sysconfdir}
cp -R plugins/etc/pulp %{buildroot}/%{_sysconfdir}

# Distribution XSD files
mkdir -p %{buildroot}/%{_usr}/share/pulp-rpm
cp -R plugins/usr/share/pulp-rpm %{buildroot}/%{_usr}/share/
%endif # End pulp_server if block

# Directories
mkdir -p %{buildroot}/%{_sysconfdir}/pki/pulp/content
mkdir -p %{buildroot}/%{_sysconfdir}/yum.repos.d
mkdir -p %{buildroot}/%{_usr}/lib/pulp/consumer/extensions
mkdir -p %{buildroot}/%{_usr}/lib/pulp/agent/handlers

# Configuration
cp -R handlers/etc/yum %{buildroot}/%{_sysconfdir}
cp -R handlers/etc/pulp %{buildroot}/%{_sysconfdir}

# Yum Plugins
cp -R handlers/usr/lib/yum-plugins %{buildroot}/%{_usr}/lib

# Ghost repository file for consumers
touch %{buildroot}/%{_sysconfdir}/yum.repos.d/pulp.repo


%clean
rm -rf %{buildroot}


# define required pulp platform version.
%global pulp_version %{version}


# ---- RPM Common --------------------------------------------------------------

%package -n python-pulp-rpm-common
Summary: Pulp RPM support common library
Group: Development/Languages
Requires: python-pulp-common = %{pulp_version}
Obsoletes: python-pulp-rpm-extension <= 2.4.0

%description -n python-pulp-rpm-common
A collection of modules shared among all RPM components.

%files -n python-pulp-rpm-common
%defattr(-,root,root,-)
%dir %{python_sitelib}/pulp_rpm
%{python_sitelib}/pulp_rpm_common*.egg-info
%{python_sitelib}/pulp_rpm/__init__.py*
%{python_sitelib}/pulp_rpm/extensions/__init__.py*
%{python_sitelib}/pulp_rpm/common/
%doc LICENSE COPYRIGHT

# ---- Plugins -----------------------------------------------------------------
%if %{pulp_server}
%package plugins
Summary: Pulp RPM plugins
Group: Development/Languages
Requires: python-pulp-rpm-common = %{pulp_version}
Requires: python-pulp-oid_validation >= 2.7.0
Requires: pulp-server = %{pulp_version}
Requires: createrepo >= 0.9.9-21
Requires: createrepo_c >= 0.4.1-1
Requires: python-rhsm >= 1.8.0
Requires: pyliblzma
Requires: python-nectar >= 1.2.1
Requires: genisoimage
Requires: m2crypto
Requires: python-lxml
Requires: repoview
Requires: rsync
Requires: deltarpm
Requires: python-deltarpm

%description plugins
Provides a collection of platform plugins that extend the Pulp platform
to provide RPM specific support.

%files plugins
%defattr(-,root,root,-)
%{python_sitelib}/pulp_rpm/plugins/
%{python_sitelib}/pulp_rpm/yum_plugin/
%{python_sitelib}/pulp_rpm_plugins*.egg-info
%config(noreplace) %{_sysconfdir}/httpd/conf.d/pulp_rpm.conf
%{_usr}/share/pulp-rpm/
%{_sysconfdir}/pulp/vhosts80/rpm.conf
%defattr(-,apache,apache,-)
%{_var}/lib/pulp/published/yum/
%{_sysconfdir}/pki/pulp/content/
%doc LICENSE COPYRIGHT
%endif # End pulp_server if block


# ---- Admin Extensions --------------------------------------------------------
%if %{pulp_admin}
%package admin-extensions
Summary: The RPM admin client extensions
Group: Development/Languages
Requires: pulp-admin-client = %{pulp_version}
Requires: python-pulp-rpm-common = %{pulp_version}

%description admin-extensions
A collection of extensions that supplement and override generic admin
client capabilites with RPM specific features.

%files admin-extensions
%defattr(-,root,root,-)
%{python_sitelib}/pulp_rpm_extensions_admin*.egg-info
%{python_sitelib}/pulp_rpm/extensions/admin/
%doc LICENSE COPYRIGHT
%endif # End pulp_admin if block


# ---- Consumer Extensions -----------------------------------------------------

%package consumer-extensions
Summary: The RPM consumer client extensions
Group: Development/Languages
Requires: pulp-consumer-client = %{pulp_version}

%description consumer-extensions
A collection of extensions that supplement and override generic consumer
client capabilites with RPM specific features.

%files consumer-extensions
%defattr(-,root,root,-)
%{python_sitelib}/pulp_rpm_extensions_consumer*.egg-info
%{python_sitelib}/pulp_rpm/extensions/consumer/
%doc LICENSE COPYRIGHT


# ---- Agent Handlers ----------------------------------------------------------

%package handlers
Summary: Pulp agent rpm handlers
Group: Development/Languages
Requires: python-rhsm
Requires: python-pulp-rpm-common = %{pulp_version}
Requires: python-pulp-agent-lib = %{pulp_version}

%description handlers
A collection of handlers that provide both Linux and RPM specific
functionality within the Pulp agent.  This includes RPM install, update,
uninstall; RPM profile reporting; binding through yum repository
management and Linux specific commands such as system reboot.

%files handlers
%defattr(-,root,root,-)
%{python_sitelib}/pulp_rpm_handlers*.egg-info
%{python_sitelib}/pulp_rpm/handlers/
%{_sysconfdir}/pulp/agent/conf.d/bind.conf
%{_sysconfdir}/pulp/agent/conf.d/linux.conf
%{_sysconfdir}/pulp/agent/conf.d/rpm.conf
%ghost %{_sysconfdir}/yum.repos.d/pulp.repo
%doc LICENSE COPYRIGHT


# ---- YUM Plugins -------------------------------------------------------------

%package yumplugins
Summary: Yum plugins supplementing in Pulp consumer operations
Group: Development/Languages
Requires: yum
Requires: python-rhsm >= 1.8.0
Requires: python-pulp-bindings = %{pulp_version}

%description yumplugins
A collection of yum plugins supplementing Pulp consumer operations.

%files yumplugins
%defattr(-,root,root,-)
%{_sysconfdir}/yum/pluginconf.d/pulp-profile-update.conf
%{_usr}/lib/yum-plugins/pulp-profile-update.py*
%doc LICENSE COPYRIGHT



%changelog
<<<<<<< HEAD
=======
* Thu Feb 23 2017 werwty <bihan.zh@gmail.com> 2.12.1-1
- Pulp rebuild

* Thu Feb 16 2017 Unknown name 2.12.1-0.1.beta
- Pulp rebuild

* Tue Jan 17 2017 Sean Myers <sean.myers@redhat.com> 2.12.0-0.1.beta
- added rsync distributor (jluza@redhat.com)
- 1982 - --force-full option for yum importer (fdobrovo@redhat.com)
- 1876 - Add in a sample program to generate the file (bkearney@redhat.com)
- fixed sync for reference title (jluza@redhat.com)
- 1782 - reboot_suggested is False by default if during unit upload there was
  not specified any value. (ipanova@redhat.com)

>>>>>>> d8959d2e
* Wed Apr 06 2016 Sean Myers <sean.myers@redhat.com> 2.8.2-1
- Pulp rebuild

* Tue Apr 05 2016 Sean Myers <sean.myers@redhat.com> 2.8.1-1
- Pulp rebuild

* Wed Mar 30 2016 Sean Myers <sean.myers@redhat.com> 2.8.1-0.2.rc
- Pulp rebuild

* Wed Mar 23 2016 Sean Myers <sean.myers@redhat.com> 2.8.1-0.1.beta
- Pulp rebuild

* Fri Mar 04 2016 Dennis Kliban <dkliban@redhat.com> 2.8.0-0.8.beta
- Pulp rebuild

* Thu Mar 03 2016 Dennis Kliban <dkliban@redhat.com> 2.8.0-0.7.beta
- Pulp rebuild

* Thu Mar 03 2016 Dennis Kliban <dkliban@redhat.com> 2.8.0-0.6.beta
- Pulp rebuild

* Fri Feb 19 2016 Dennis Kliban <dkliban@redhat.com> 2.8.0-0.5.beta
- 1626 - Fix yum repo sync cancellation. (ipanova@redhat.com)
- 1659 - ISO Sync is not performed correctly if download policy was changed.
  (ipanova@redhat.com)
- 1660 - Cannot create/update ISO repo without feed. (ipanova@redhat.com)
- 1624 - Repo sync with --retain-old-count is failing (ipanova@redhat.com)

* Thu Jan 28 2016 Dennis Kliban <dkliban@redhat.com> 2.8.0-0.4.beta
- Pulp rebuild

* Tue Jan 19 2016 Dennis Kliban <dkliban@redhat.com> 2.8.0-0.3.beta
- Pulp rebuild

* Wed Jan 13 2016 Dennis Kliban <dkliban@redhat.com> 2.8.0-0.2.beta
- Pulp rebuild

* Mon Jan 11 2016 Dennis Kliban <dkliban@redhat.com> 2.8.0-0.1.beta
- 1264 - UnicodeEncodeError while synchronizing Fedora 21 and 22 updates
  (ipanova@redhat.com)

* Tue Feb 10 2015 Chris Duryee <cduryee@redhat.com> 2.6.0-0.7.beta
- Pulp rebuild

* Tue Feb 10 2015 Chris Duryee <cduryee@redhat.com> 2.6.0-0.6.beta
- 1147073 - when a distribution hasn't changed, sync no longer re-donwnloads
  its files (mhrivnak@redhat.com)

* Fri Jan 16 2015 Chris Duryee <cduryee@redhat.com> 2.6.0-0.5.beta
- 1175616 - Don't index the title field of erratum due to max mongo index size.
  (bcourt@redhat.com)
- 1176698 - Ensure we support Python 2.6 when encoding unicode
  (bcourt@redhat.com)

* Tue Jan 13 2015 Chris Duryee <cduryee@redhat.com> 2.6.0-0.4.beta
- Pulp rebuild

* Mon Jan 12 2015 Chris Duryee <cduryee@redhat.com> 2.6.0-0.3.beta
- 1171278 - allow pulp-admin to print all packages associated with errata
  (cduryee@redhat.com)
- 1171278 - update erratum when a new packagelist is encountered
  (cduryee@redhat.com)

* Tue Dec 23 2014 Chris Duryee <cduryee@redhat.com> 2.6.0-0.2.beta
- 1175818 - Fix failure on Errata with missing "sum" (rbarlow@redhat.com)
- 1171280 - ensure packages are available when calculating applicability
  (cduryee@redhat.com)
- 972880 - The ISO importer now checks all ISO units before downloading new
  content. (jcline@redhat.com)
- 11157852 - Convert timestamp values in the repomd to integers from floats
  (bcourt@redhat.com)
- 1165355 - Sanitize checksum types. (rbarlow@redhat.com)
- 1158945 - Pulp can now publish RPM packages with descriptions containing
  unicode characters. (jcline@redhat.com)
- 1168602 - fix missing /usr/share/pulp-rpm/pulp_distribution.xsd in the spec
  file (bcourt@redhat.com)
- 1151485 - fixing a typo in 2.4 release notes documentation
  (skarmark@redhat.com)

* Mon Dec 22 2014 Randy Barlow <rbarlow@redhat.com> 2.5.2-0.1.rc
- Pulp rebuild

* Fri Dec 19 2014 Randy Barlow <rbarlow@redhat.com> 2.5.2-0.0.beta
- 1175818 - Fix failure on Errata with missing "sum" (rbarlow@redhat.com)
- 1171280 - ensure packages are available when calculating applicability
  (cduryee@redhat.com)
- 1151485 - fixing a typo in 2.4 release notes documentation
  (skarmark@redhat.com)

* Wed Dec 10 2014 Barnaby Court <bcourt@redhat.com> 2.5.1-1
- 11157852 - Convert timestamp values in the repomd to integers from floats
  (bcourt@redhat.com)
- 1165355 - Sanitize checksum types. (rbarlow@redhat.com)
- 1168602 - fix missing /usr/share/pulp-rpm/pulp_distribution.xsd in the spec
  file (bcourt@redhat.com)
- 1165355 - Sanitize checksum types. (rbarlow@redhat.com)
- 1148937 - Repo group publish fails when there are no repo members in the
  group (ipanova@redhat.com)
- 1146294 - do not import pulp.bindings.server to get DEFAULT_CA_PATH
  (cduryee@redhat.com)
- 1073155 - fix permissions in dev setup script (cduryee@redhat.com)
- 1155192 - Fix certificate verification error when set to False
  (contact@andreagiardini.com)
- 1153378 - remove SSLInsecureRenegotation from pulp_rpm.conf
  (cduryee@redhat.com)
- 1151490 - Repo group publish  fails with NoneType error (ipanova@redhat.com)
- 1138475 - yum distributor now always includes "description" element for
  errata (mhrivnak@redhat.com)

* Thu Nov 06 2014 asmacdo <asmacdo@gmail.com> 2.5.0-0.17.rc
- 1155192 - Fix certificate verification error when set to False
  (contact@andreagiardini.com)
- 1153378 - remove SSLInsecureRenegotation from pulp_rpm.conf
  (cduryee@redhat.com)
- 1151490 - Repo group publish  fails with NoneType error (ipanova@redhat.com)
- 1138475 - yum distributor now always includes "description" element for
  errata (mhrivnak@redhat.com)

* Fri Oct 31 2014 Austin Macdonald <amacdona@redhat.com> 2.5.0-0.15.rc
- 1150297 - Replace 2.4.x versions with 2.5.0. (rbarlow@redhat.com)
- 1103232 - Document importer settings. (rbarlow@redhat.com)

* Thu Oct 16 2014 Randy Barlow <rbarlow@redhat.com> 2.4.3-1
- 1103232 - Document importer settings. (rbarlow@redhat.com)

* Mon Oct 13 2014 Chris Duryee <cduryee@redhat.com> 2.4.2-1
- 1150714 - delete old distribution units when syncing (cduryee@redhat.com)

* Sun Oct 12 2014 Chris Duryee <cduryee@redhat.com> 2.5.0-0.8.beta
- 1150714 - delete old distribution units when syncing (cduryee@redhat.com)
- 1049492 - Add docs for the yum_repo_metadata_file. (rbarlow@redhat.com)
- 1139888 - Document the default for validate. (rbarlow@redhat.com)
- 1131260 - Add verify_ssl to repo_auth.conf. (rbarlow@redhat.com)
- 1125388 - ensure we save storage_path when saving units (cduryee@redhat.com)
- 1126960 - support the xml:base attribute on rpm packages in the primary.xml
  for delineating an alternate base location during RPM sync
  (bcourt@redhat.com)
- 1130305 - Document workaround for when migration 3 updates fail.
  (bcourt@redhat.com)
- 1130305 - Document workaround for when migration 3 updates fail.
  (bcourt@redhat.com)
- 1022553 - The 'pulp-admin rpm consumer unbind' command now reports a missing
  binding in a more friendly way (jcline@redhat.com)
- 1130305 - Document workaround for when migration 3 updates fail.
  (bcourt@redhat.com)
- 1127298 - Alternate Content sources needs to wrap the nectar listener in a
  container listener. (bcourt@redhat.com)
- 1127793 - The checksum is now saved to the distributor only if explicitly
  provided (jcline@redhat.com)
- 1128292 - Specify the default attribute on generated package group xml.  This
  fixes a bug where the graphical installer failed to select a default option
  on RHEL 6 if we do not specify a default. (bcourt@redhat.com)
- 1101566 - unit_metadata is now optional for the yum import upload
  (jcline@redhat.com)
- 1108306 - Adjust the location tag in the primary xml snippet during repo
  sync.  This was previously only done during upload. (bcourt@redhat.com)
- 1118501 - updating logic to form consumer profile lookup table with the
  newest rpm, so that in case of multiple packages with same name and arch,
  applicability logic does not fail (skarmark@redhat.com)

* Tue Sep 23 2014 Randy Barlow <rbarlow@redhat.com> 2.4.1-1
- 1131260 - Add verify_ssl to repo_auth.conf. (rbarlow@redhat.com)
- 1135144 - certificate verified by apache. (jortel@redhat.com)
- 1130312 - Add release notes for 2.4.1. (rbarlow@redhat.com)
- 1131260 - use platform openssl for certificate verification.
  (jortel@redhat.com)
- 1118501 - updating logic to form consumer profile lookup table with the
  newest rpm, so that in case of multiple packages with same name and arch,
  applicability logic does not fail (skarmark@redhat.com)

* Sat Aug 09 2014 Randy Barlow <rbarlow@redhat.com> 2.4.0-1
- 1121264 - correcting the documentation for max_speed (mhrivnak@redhat.com)
- 1116060 - Fix handling of failed package installs. (jortel@redhat.com)
- 1097816 - adding "gpgkey" as a valid distributor config value
  (mhrivnak@redhat.com)
- 1111322 - Fix client side error trying to update iso repo (bcourt@redhat.com)
- 1099771 - Add a unit test to assert correct behavior for reporting invalid
  checksums. (rbarlow@redhat.com)
- 973784 - improving performance of depsolve (mhrivnak@redhat.com)
- 1107117 - Viewing the details of an erratum using "pulp-admin rpm repo
  content errata --repo-id=<Repo ID> --erratum-id=<errata id>" now behaves as
  expected (jcline@redhat.com)
- 1101622 - Erratum uploads from pulp-admin now stop when malformed csv files
  are found (jcline@redhat.com)
- 995082 - 'pulp-admin rpm repo list --details' now displays all distributors
  attached to a repository (jcline@redhat.com)
- 1104839 - pulp no longer creates a prestodelta.xml file if there are no DRPMs
  to publish (mhrivnak@redhat.com)
- 1099600 - fix treeinfo files during upgrades (cduryee@redhat.com)
- 1097790 - check task details of erratum upload to determine if task succeeded
  (cduryee@redhat.com)
- 1102377 - generating listing files during repo publish (mhrivnak@redhat.com)
- 1100027 - eliminating race condition during listing file generation
  (mhrivnak@redhat.com)
- 1101168 - use metadata when computing RPM filename (cduryee@redhat.com)
- 1100848 - Only hand strings to ElementTree. (rbarlow@redhat.com)
- 1082386 - Added better logging detail to yum syncs. (rbarlow@redhat.com)
- 1095332 - updated the position of checking for existing units and associating
  them with repo, so that the progress calculations are not affected
  (skarmark@redhat.com)
- 1094498 - Added logic to re-download rpms, drpms and srpms that don't exist
  on disk during synchronization (skarmark@redhat.com)
- 1096931 - improving repo update command to better detect spawned tasks
  (mhrivnak@redhat.com)
- 1051700 - Don't build plugins or admin extensions on RHEL 5.
  (rbarlow@redhat.com)
- 1099236 - add Obsoletes for python-pulp-rpm-extension (cduryee@redhat.com)
- 1098844 - updating yum distributor to publish rpms at the same level as
  repodata directory and not as per relative path of each unit
  (skarmark@redhat.com)
- 1095437 - convert checksum-type keyword to checksum_type (bcourt@redhat.com)
- 1042932 - Update to use the step processor for exporting repos and repo
  groups (bcourt@redhat.com)
- 1097434 - The profile translates erratum to rpm unit keys.
  (rbarlow@redhat.com)
- 1097813 - post-upload linking of errata to rpms now works
  (mhrivnak@redhat.com)
- 1095829 - strip repomd.xml from treeinfo when appropriate
  (cduryee@redhat.com)
- 1096931 - removed CLI's attempt to display data that no longer exists
  (mhrivnak@redhat.com)
- 1093429 - Changing parameter name for repo create due to API change
  (mhrivnak@redhat.com)
- 1080455 - fixing rendering error in pulp-consumer bind and unbind commands
  (skarmark@redhat.com)
- 1094404 - Fix to not delete all repo contents accidentally.
  (bmbouter@gmail.com)
- 1090534 - Publish the repomd.xml file. (rbarlow@redhat.com)
- 1082245 - Fix failed task reporting in content install commands.
  (jortel@redhat.com)
- 1091078 - rhui cataloger requires nectar >= 1.2.0. (jortel@redhat.com)
- 1085087 - fixing yum importer so that packages are not re-downloaded for
  every repository (skarmark@redhat.com)
- 1062725 - package install fails when requested package not available.
  (jortel@redhat.com)
- 1085853 - Moved logger statement out of the for loop so that it doesn't get
  printed for every rpm migrated (skarmark@redhat.com)
- 1065016 - Don't require optionlist to be present. (rbarlow@redhat.com)
- 1025465 - Log all ISO download failures. (rbarlow@redhat.com)
- 1084077 - removing python-pulp-rpm-extension from admin and consumer
  extension deps as we no longer produce this rpm (skarmark@redhat.com)
- 1081865 - updating location element in the repomd file to include href
  attribute (skarmark@redhat.com)
- 1083098 - Fix rpm handler loading. (jortel@redhat.com)
- 973784 - refactored dependency solving workflow for performance
  (mhrivnak@redhat.com)
- 1070336 - Fix passing of the consumer group id when the --all option is used
  for the "pulp-admin rpm consumer group package update ..." command
  (bcourt@redhat.com)
- 1067169 - Fixed the copy command so it outputs the result without crashing
  (mhrivnak@redhat.com)
- 1064594 - initializing plugin loader for migration 0015 (mhrivnak@redhat.com)
- 1042932 - Fix listings files in export distributor for both individual repos
  and repo groups. (bcourt@redhat.com)
- 1046160 - giving up ownership of /var/lib/pulp/published
  (mhrivnak@redhat.com)
- 1053674 - implement distributor_removed on yum distributor
  (bcourt@redhat.com)
- 1056243 - Implement yum distributor create_consumer_payload (fix consumer
  binding) (bcourt@redhat.com)
- 921743 - Adjust ownership and permissions for a variety of the RPM paths.
  (rbarlow@redhat.com)
- 1034978 - Move to standard formatter for unit copy & remove extension
  (bcourt@redhat.com)
- 1038309 - Fix bug where distributor type was being checked against the
  distributor id instead of the type id (bcourt@redhat.com)
- 1029057 - Save the rpm repo checksum type from the repo scratchpad to the
  distributor config during a publish. (bcourt@redhat.com)
- 1029057 - Save the rpm repo checksum type from the repo scratchpad to the
  distributor config during a publish. (bcourt@redhat.com)
- 1003965 - Error out of a sync if there is no feed url (bcourt@redhat.com)
- 995076 - make sure to call finalize on the nectar config object
  (jason.connor@gmail.com)
- 1004580 - Add the ability to specify the checksum type when uploading rpm &
  srpm units (bcourt@redhat.com)
- 1023188 - Create listing files in ISO export distributor (bcourt@redhat.com)
- 1032189 - fixed use of gettext with multiple substitutions
  (mhrivnak@redhat.com)
- 1004981 - RPM agent should support filtering packages by epoch, version,
  release, and architecture when installing (bcourt@redhat.com)
- 924788 - Added upload SRPM command (jason.dobies@redhat.com)
- 1020460 - Fixed removing skip list from an existing repository
  (jason.dobies@redhat.com)

* Mon Nov 25 2013 Barnaby Court <bcourt@redhat.com> 2.3.1-1
- 1034366 - Failure to export RPM repositories to ISO where the repository does
  not have a checksum manually set. (bcourt@redhat.com)
- 1033776 - If scratchpad contains fields other than checksum_type then
  checksum may be calculated incorrectly. (bcourt@redhat.com)

* Tue Nov 19 2013 Barnaby Court <bcourt@redhat.com> 2.3.0-1
- 1029057 - Save the rpm repo checksum type from the repo scratchpad to the
  distributor config during a publish. (bcourt@redhat.com)
- 1029057 - override sha with sha1 in order to support yum modifyrepo command.
  (bcourt@redhat.com)
- 1029057 - Set checksum for metadata from upstream repository on synced
  repositories. (bcourt@redhat.com)
- 1026907 - Fix dep equality comparison when a release is omitted.
  (jason.dobies@redhat.com)
- 1020007 - added loading of conf file to entry point (jason.connor@gmail.com)
- 1018235 - Docs about how a repo URL is generated. (jason.dobies@redhat.com)
- 1021672 - Ensure that if the treeinfo specifies a packagedir that the
  directory is created and a link to all the packages can be found within it
  (bcourt@redhat.com)
- 1008010 - fixed parsing of the translated names and descriptions for groups
  and categories during import (mhrivnak@redhat.com)
- 1020415 - added a workaround for a bug in yum where it neglects to encode
  epochs to strings, which in rare circumstances could cause a failure to
  generate updateinfo.xml (mhrivnak@redhat.com)
- 973678 - Return a report when ISO uploads are processed. (rbarlow@redhat.com)
- 975503 - Add pulp-admin iso repo publish status command (bcourt@redhat.com)
- 999129 - create and use unique subdirectories for rpm and iso uploads
  (skarmark@redhat.com)
- 1011267 - Display checksum validation errors via the RPM command line client
  (bcourt@redhat.com)
- 962928 - adding repo feed validation in iso_importer to raise a more graceful
  error message than random traceback (skarmark@redhat.com)
- 965751 - the iso importer now uses the threaded requests downloader instead
  of the curl downloader (mhrivnak@redhat.com)
- 976435 - load puppet importer config from a file using a common method.
  (bcourt@redhat.com)
- 979589 - fixing consumer update for all packages failing with  KeyError:
  'resolved' (skarmark@redhat.com)
- 1004790 - Remove legacy dependency on Grinder that is no longer required.
  (bcourt@redhat.com)
- 953248 - Custom checksum on repository config was not honored.
  (bcourt@redhat.com)
- 973744 - when doing recursive copies, all copied units are now displayed, not
  just the ones that were explicitly matched by the request.
  (mhrivnak@redhat.com)
- 972913 - adding cli validation for conditional packages when upload a package
  group (skarmark@redhat.com)
- 973678 - Do not allow ISOs named PULP_MANIFEST to be uploaded.
  (rbarlow@redhat.com)
- 997177 - Move uploads to the content directory instead of copying them
  (bcourt@redhat.com)
- 976845 - updating descriptions for iso repo sync and publish commands as both
  don't support status sub-command (skarmark@redhat.com)
- 1004897 - Fix bug where distributor validate_config is finding relative path
  conflicts with the repository that is being updated (bcourt@redhat.com)
- 979587 - updating consumer update command to default to all packages instead
  of accepting -a flag. (skarmark@redhat.com)
- 979587 - updating consumer update command to default to all packages instead
  of accepting -a flag (skarmark@redhat.com)
- 1004086 - Rename migration #11 to #7, and increment migration version #7 to
  #10 by one. (rbarlow@redhat.com)
- 1004049 - added a migration for errata that have the old "from_str" key
  (mhrivnak@redhat.com)
- 915330 - Fix performance degradation of importer and distributor
  configuration validation as the number of repositories increased
  (bcourt@redhat.com)
- 956711 - Raise an error to the client if an attempt is made to install an
  errata that does not exist in a repository bound to the consumer
  (bcourt@redhat.com)
- 999516 - Block plugin tests from running on RHEL 5 (bcourt@redhat.com)
- 999516 - Block plugin tests from running on RHEL 5 (bcourt@redhat.com)
- 999516 - Block plugin tests from running on RHEL 5 (bcourt@redhat.com)
- 999516 - Block plugin tests from running on RHEL 5 (bcourt@redhat.com)
- 991500 - changes with respect to updated get_repo_units conduit call to
  return plugin units instead of dictionary (skarmark@redhat.com)
- 996625 - sync now always saves groups and categories, in case their metadata
  has changed. (mhrivnak@redhat.com)
- 981782 - Add the ability to change the skip options on the rpm repo update
  command (bcourt@redhat.com)
- 995572 - fixed a treeinfo file parsing error when dealing with treeinfo files
  that do not include a "variant" value. (mhrivnak@redhat.com)
- 995096 - fixed multiple bugs in errata parsing and added a test
  (mhrivnak@redhat.com)
- 995146 - Rename one of two migrations that were sharing version 0012.
  (rbarlow@redhat.com)
- 993452 - when uploading an RPM, the "location" tag in its generated repodata
  XML is now correct. (mhrivnak@redhat.com)
- 980181 - added listing file generation on publish and unpublish
  (jason.connor@gmail.com)
- 988919 - non-standard repo metadata files that happen to be sqlite files can
  now be downloaded successfully during a sync (mhrivnak@redhat.com)
- 988005 - uploads of units that are not RPMs work again (mhrivnak@redhat.com)
- 986026 - Added a migration to upgrade conditional_package_names from v1 to
  v2. (rbarlow@redhat.com)
- 987663 - syncing of a distribution now uses a nectar factory to get the most
  appropriate downloader type for a given URL, defaulting to the requests
  library for HTTP. It also now uses the nectar config options that are
  specified in the importer config instead of always using a default config.
  (mhrivnak@redhat.com)
- 952386 - Cleanup published files when ISODistributors are removed.
  (rbarlow@redhat.com)
- 976579 - adding creation of Packages symlink to contents
  (jason.connor@gmail.com)
- 975543 - Change the ISO "content" command name to "isos".
  (rbarlow@redhat.com)
- 974590 - Handle multiple calls to copy metadata files.
  (jason.dobies@redhat.com)
- 950772 - Don't attempt state transitions away from STATE_CANCELLED.
  (rbarlow@redhat.com)

* Mon Jul 15 2013 Jeff Ortel <jortel@redhat.com> 2.2.0-1
- 984104 - fixed a bug that caused multiple calls to group copy with the
  --recursive option to fail (mhrivnak@redhat.com)
- 983323 - fixed an XML parsing incompatibility with python 2.6 where the
  default XML namespace was being mishandled. (mhrivnak@redhat.com)
- 982649 - fixing a python 2.6 incompatibility which caused writing of XML for
  individual packages to fail. (mhrivnak@redhat.com)
- 976042 - source RPMs are now categorized correctly as type "srpm".
  (mhrivnak@redhat.com)
- 980572 - can now import groups from comps.xml files where some groups entries
  don't include a "uservisible" value, such as in a Fedora 18 repo.
  (mhrivnak@redhat.com)
- 973402 - fixed a mishandling of XML namespaces in repo metadata that led to
  problems when installing packages with dependencies from a published repo.
  (mhrivnak@redhat.com)
- 976333 - Fixed importer config look up to use constant
  (jason.dobies@redhat.com)
- 976333 - Updated the relative URL calculation to use the new key for feed
  (jason.dobies@redhat.com)
- 974663 - the importer can now save repo metadata files of unknown types in
  the database as units (mhrivnak@redhat.com)
- 972909 - Extract the provides/requires fields from the XML server-side.
  (jason.dobies@redhat.com)
- 973387 - fix fsize attribute error on unit install progress reporting.
  (jortel@redhat.com)
- 972909 - invalid requires and provides data originally generated by the v2.1
  upload workflow now gets corrected by a migration. (mhrivnak@redhat.com)
- 972911 - migration 0010 now works. Had to account for cases where a
  provide/require had already been converted, and cases where encoding was non-
  ASCII. (mhrivnak@redhat.com)
- 962941 - Don't use ISO names as keys in the progress report.
  (rbarlow@redhat.com)
- 971953 - Work around to limit RAM usage during RPM removal
  (jason.dobies@redhat.com)
- 970795 - Make sure the publishing build directory is empty before publishing
  ISOs. (rbarlow@redhat.com)
- 971161 - Added distribution failed state rendering that was removed since 2.1
  (jason.dobies@redhat.com)
- 955700 - Merge commit 'ba158afb1960799fb8f0dd458f5da21dfe936507' into pulp
  (skarmark@redhat.com)
- 971200 - Fixed pagination of iterables so that a non-generator doesn't cause
  an infinite loop. (mhrivnak@redhat.com)
- 969529 - Remove the content-unit option in addition to the type option
  (jason.dobies@redhat.com)
- 971154 - Add an uploads section with appropriate commands to the ISO CLI.
  (rbarlow@redhat.com)
- 971167 - during repo sync, before each RPM's XML snippet from primary.xml
  gets saved to the database, the <location/> tag is modified so that the href
  attribute contains only the file name, and no other leading path or URL
  elements. This matches the expectation that files are published at the root
  of the repository. (mhrivnak@redhat.com)
- 971157 - the new yum importer can now at sync time skip the four types
  mentioned in the --skip option of the pulp-admin rpm repo create command.
  Those types are rpm, drpm, erratum, and distribution. (mhrivnak@redhat.com)
- 971060 - fixing copy of distributions. Also had to fix the text output of a
  successful command, which was incorrectly displaying the distribution
  identity. (mhrivnak@redhat.com)
- 970777 - the new importer no longer looks for the non-existant CLI option
  --copy-children during a copy operation. (mhrivnak@redhat.com)
- 923334 - fix processing of task.result and restructure command to work with a
  list of tasks. (jortel@redhat.com)
- 955700 - Added all command to pulp-admin rpm repo copy to copy all content
  units and unit tests for the same (skarmark@redhat.com)
- 969579 - Further corrections to the deps for yumplugins
  (jason.dobies@redhat.com)
- 969579 - The client-side yum plugins don't require the server
  (jason.dobies@redhat.com)
- 971138 - Include a missing module from my last commit. (rbarlow@redhat.com)
- 971138 - Add a new contents command to the CLI for ISO repos.
  (rbarlow@redhat.com)
- 970741 - Updated nectar depedency for error_msg support
  (jason.dobies@redhat.com)
- 970787 - Add a unit removal command to the ISO client. (rbarlow@redhat.com)
- 970746 - Updated recipes for new proxy_* config names
  (jason.dobies@redhat.com)
- 970636 - Scope the fields loaded for the copy to minimize RAM.
  (jason.dobies@redhat.com)
- 970269 - making the 'id' attribute of errata references optional, since
  evidence suggests that they are not present in rhel6 repos.
  (mhrivnak@redhat.com)
- 970267 - removing the use of a parameter that didn't exist in python 2.6.
  Thankfully I was passing the default value anyway, so the 2.6 behavior is
  what I want even without the parameter. (mhrivnak@redhat.com)
- 968535 - leverage --no-compress; need to compensate for anaconda bug related
  to compressed metadata. (jortel@redhat.com)
- 968543 - remove conditional in pulp_version macro. (jortel@redhat.com)
- 963774 - Added the *sort_index fields to the search indexes
  (jason.dobies@redhat.com)
- 965818 - Added translation from new format for provides/requires to a more
  user-friendly output (jason.dobies@redhat.com)
- 955702 - updating documentation for mirroring a repository with a valid url
  and corresponding output (skarmark@redhat.com)
- 966178 - Added default to remove-missing (jason.dobies@redhat.com)
- 950690 - Removed copy commands that aren't supported in the plugin
  (jason.dobies@redhat.com)
- 966178 - Added default to remove-missing (jason.dobies@redhat.com)
- 959823 - splitting up a query for existing units by type, allowing each query
  to limit which fields are loaded, thus reducing the memory footprint.
  (mhrivnak@redhat.com)
- 957870 - translate errata into full NEVRA package names. (jortel@redhat.com)
- 956372 - fix errata installs. (jortel@redhat.com)
- 954038 - minor changes to fix unit tests (skarmark@redhat.com)
- 954038 - minor changes to fix unit tests (skarmark@redhat.com)
- 954038 - minor renaming (skarmark@redhat.com)
- 954038 - updating rpm package profiler applicability api to accept unit ids
  instead of unit keys (skarmark@redhat.com)
- 954038 - updating errata profiler applicability api for accept unit ids
  instead of unit keys (skarmark@redhat.com)
- 887000 - leveraging new cancel report to keep cancelled state
  (jason.connor@gmail.com)
- 924778 - Provide option to skip re-uploading existing files
  (jason.dobies@redhat.com)
- 953575 - Corrected relative_url to being a required parameter
  (jason.dobies@redhat.com)
- 950695 - Mike's going to take the presto data out of the scratch pad
  entirely, so even if this test wasn't horribly broken by making a live
  connection, it wouldn't be valid in another month anyway.
  (jason.dobies@redhat.com)
- 955172 - Removing rhsm from our repo and now using the regular python-rhsm
  (mhrivnak@redhat.com)
- 953665 - added the ability for copy operations to not also copy child units,
  such as a group copying its RPMs. Also restricted the fetching of existing
  units to their unit key fields, which reduced RAM use tremendously. Copying a
  RHEL6 repo went from using about 4.3GB of RAM to < 100MB.
  (mhrivnak@redhat.com)
- 928084 - The ISOImporter now handles malformed PULP_MANIFEST files.
  (rbarlow@redhat.com)
- 950740 - add support {?dist} in the Release: in .spec files.
  (jortel@redhat.com)
- 947927 - When looking for nested elements in a copy, only check the source
  repository, not all of Pulp. By nested elements I mean RPMs in a package
  group or groups in a package category. (jason.dobies@redhat.com)
- 928509 - Added errata v. consumer centric applicability reports
  (jason.dobies@redhat.com)
- 949008 - Use a value of 2 for pycurl's SSL_VERIFYHOST setting instead of 1.
  (rbarlow@redhat.com)
- 949004 - Append trailing slashes to ISO feed URLs when they lack them.
  (rbarlow@redhat.com)
- 873313 - Very high memory usage during repo sync (jwmatthews@gmail.com)
- 923448 - made the changelog and filelist metadata migration more robust in
  terms of handling non-utf8 text encoding (mhrivnak@redhat.com)
- 923351 - updating errata profiler applicability function to add errata
  details to the applicability report (skarmark@redhat.com)
- 923794 - The error report coming out of the yum importer can't be serialized
  to the database (jwmatthews@gmail.com)
- 923792 - Errata queries during sync don't properly limit returned data
  (jwmatthews@gmail.com)
- 920322 - Use import_units() inside of _import_pkg_category_unit() to ensure
  that we handle package groups correctly. (rbarlow@redhat.com)
- 919519 - Adjust documentation to reflect new export publishing location.
  (rbarlow@redhat.com)
- 919519 - The export distributor now published to /pulp/exports instead of
  /pulp/isos. (rbarlow@redhat.com)
- 912836 - Fix disconnect between rpm repo extension and repolib with regard to
  GPG.keys. (jortel@redhat.com)
- 917083 - ghost pulp.repo so it's cleaned up on uninstall. (jortel@redhat.com)

* Mon Mar 04 2013 Jeff Ortel <jortel@redhat.com> 2.1.0-1
- 902514 - removed the <VirtualHost *:80> block in favor of using the
  platform's authoritative one. (mhrivnak@redhat.com)
- 916336 - Change the default num_threads to 4. (rbarlow@redhat.com)
- 913172 - Fixed a section heading and added info about configuring a proxy for
  global use (mhrivnak@redhat.com)
- 889565 - Corrected configuration options from being flags to options
  (jason.dobies@redhat.com)
- 905119 - Remove unused /ks alias from the pulp_rpm.conf file.
  (rbarlow@redhat.com)
- 700945 - Include changelog and filelist info as part of rpm metadata
  (pkilambi@redhat.com)
- 782490 - include the distributor config key as part of key list
  (pkilambi@redhat.com)
- 876725 - minor update to effectively use details.get (skarmark@redhat.com)
- 782490 - pkgtags are currently ignored, skip them by default. User has a
  choice to enable it in yum_distributor config (pkilambi@redhat.com)
- 903387 - include /var/lib/pulp/published in pulp-rpm-plugins.
  (jortel@redhat.com)
- 896027 - pulp-rpm-common owns site-packages/pulp_rpm directory only.
  (jortel@redhat.com)
- 903262 - Added boolean parser to only-newest command
  (jason.dobies@redhat.com)
- 876725 - adding support for best effort install of content and unit tests
  (skarmark@redhat.com)
- 894467 - Fixed incorrect validation for proxy port (jason.dobies@redhat.com)
- 891423 - fix pkg group and category copy (pkilambi@redhat.com)
- 891731 - fix the metadata for uploaded rpms to remove relaptive paths from
  location tags (pkilambi@redhat.com)
- 891760 - Remove unnecessary and risky logging statements.
  (rbarlow@redhat.com)
- 887041 - Add troubleshooting section to docs. (rbarlow@redhat.com)
- 887032 - Added docs about how to get entitlement certificates.
  (rbarlow@redhat.com)
- 887959 - Removing NameVirtualHost entries from plugin httpd conf files and
  adding it only at one place in main pulp.conf (skarmark@redhat.com)
- 886240 - fixing distribution sync and publish * set the distro location when
  grinder is invoked so treeinfo gets downloaded and symlinked to right
  location * fix the publish to lookup treeinfo and symlink to publish location
  (pkilambi@redhat.com)
- 886240 - yum's update_md skips updated date via xml generation, adding a
  check to see if its missing and fallback to issued date instead
  (pkilambi@redhat.com)
- 887388 - Fixed issue with non --details listing (jason.dobies@redhat.com)
- 886240 - Fixes generation of updateinfo XML if an errata spans more than 1
  collection, yum will output the XML with an extra '</pkglist>' interspersed
  between each <collection>. (jmatthews@redhat.com)
- 887388 - Strip out the feed SSL info and replace with safe message
  (jason.dobies@redhat.com)
- 887368 - implement bind handler clean(). (jortel@redhat.com)
- 886240 - updated comps parsing so it will auto wrap a file with GzipFile if
  it ends with .gz, even if comes from 'groups' data and not 'group_gz'
  (jmatthews@redhat.com)
- 887123 - Process --verify-feed-ssl as a boolan. (rbarlow@redhat.com)
- 887026 - The yum distributor should not have been storing this value in
  server.conf. (jason.dobies@redhat.com)
- 886986 - Default to verifying feed SSL certificates. (rbarlow@redhat.com)
- 885264 - bump grinder requires to: 0.1.11-1. (jortel@redhat.com)
- 886240 - repo sync for a repo created with a feed of /var/lib/pulp of another
  repo results in less number of contents than the original repo
  (jmatthews@redhat.com)
- 886240 - repo sync for a repo created with a feed of /var/lib/pulp of another
  repo results in less number of contents than the original repo Updated logic
  for pagination of package metadata (jmatthews@redhat.com)
- 857528 - Added missing feed message to the progress report so the client sees
  it (jason.dobies@redhat.com)
- 885264 - require grinder 0.1.10 (jortel@redhat.com)
- 881355 - fixed errata install CLI result parsing. (jortel@redhat.com)
- 882421 - moving remove() method into the platform library so it can be used
  by other extension families (mhrivnak@redhat.com)
- 874241 - Alter the CLI help text to specify that relative_urls must match our
  regex. (rbarlow@redhat.com)
- 874241 - Allow relative URLs to have the forward slash character.
  (rbarlow@redhat.com)
- 874241 - Only allow alphanumerics, underscores, and dashes in the
  relative_url. (rbarlow@redhat.com)
- 876637 - adding validation for empty feed url (skarmark@redhat.com)
- 881932 - updated bind/unbind output. (jortel@redhat.com)
- 880441 - Ported over group commands from builtins (temporary hack for 2.0)
  (jason.dobies@redhat.com)
- 880391 - added remove distribution cli command (skarmark@redhat.com)
- 877161 - importer side of changes to orphan distribution units
  (pkilambi@redhat.com)
- 877047 - if a file already exists, do not try to create a symlink
  (pkilambi@redhat.com)
- 881639 - fix error message when binding does not exist. (jortel@redhat.com)
- 869099 - fix to the plugin progress callback so delta rpm progress doesnt
  override rpm progress (pkilambi@redhat.com)
- 866491 - Translate bad data property name into CLI flag
  (jason.dobies@redhat.com)
- 858855 - Directory created at runtime but included here so that it's cleaned
  up when rpm plugins are uninstalled. (jortel@redhat.com)
- 862290 - Added support for non-RPM repo listing (jason.dobies@redhat.com)
- 878548 - Added empty conf files for the plugins in case we need to tell users
  to edit them in the future. I'd have liked to add comments about possible
  values, but comments aren't supported in JSON. (jason.dobies@redhat.com)
- 877488 - Removing publish schedules section (jason.dobies@redhat.com)
- 873419 - searching for RPMs with the --details flag works properly again
  (mhrivnak@redhat.com)
- 876260 - Fixed the export_distributor removal fix (jason.dobies@redhat.com)
- 875163 - Remove the export distributor from being displayed in --details
  (jason.dobies@redhat.com)
- 875163 - use group as the xml filename when generating comps so modifyrepo
  uses that as type id which yum expects (pkilambi@redhat.com)

* Thu Dec 20 2012 Jeff Ortel <jortel@redhat.com> 2.0.6-1
- 887959 - Removing NameVirtualHost entries from plugin httpd conf files and
  adding it only at one place in main pulp.conf (skarmark@redhat.com)
- 886240 - fixing distribution sync and publish * set the distro location when
  grinder is invoked so treeinfo gets downloaded and symlinked to right
  location * fix the publish to lookup treeinfo and symlink to publish location
  (pkilambi@redhat.com)
- 886240 - yum's update_md skips updated date via xml generation, adding a
  check to see if its missing and fallback to issued date instead
  (pkilambi@redhat.com)
- 887388 - Fixed issue with non --details listing (jason.dobies@redhat.com)
- 886240 - Fixes generation of updateinfo XML if an errata spans more than 1
  collection, yum will output the XML with an extra '</pkglist>' interspersed
  between each <collection>. (jmatthews@redhat.com)
- 887388 - Strip out the feed SSL info and replace with safe message
  (jason.dobies@redhat.com)
- 887368 - implement bind handler clean(). (jortel@redhat.com)
- 886240 - updated comps parsing so it will auto wrap a file with GzipFile if
  it ends with .gz, even if comes from 'groups' data and not 'group_gz'
  (jmatthews@redhat.com)
- 887123 - Process --verify-feed-ssl as a boolan. (rbarlow@redhat.com)
- 887026 - The yum distributor should not have been storing this value in
  server.conf. (jason.dobies@redhat.com)
- 886986 - Default to verifying feed SSL certificates. (rbarlow@redhat.com)
- 885264 - bump grinder requires to: 0.1.11-1. (jortel@redhat.com)
- 886240 - repo sync for a repo created with a feed of /var/lib/pulp of another
  repo results in less number of contents than the original repo
  (jmatthews@redhat.com)
- 886240 - repo sync for a repo created with a feed of /var/lib/pulp of another
  repo results in less number of contents than the original repo Updated logic
  for pagination of package metadata (jmatthews@redhat.com)
- 857528 - Added missing feed message to the progress report so the client sees
  it (jason.dobies@redhat.com)
- 885264 - require grinder 0.1.10 (jortel@redhat.com)
- 881355 - fixed errata install CLI result parsing. (jortel@redhat.com)
- 882421 - moving remove() method into the platform library so it can be used
  by other extension families (mhrivnak@redhat.com)
- 874241 - Alter the CLI help text to specify that relative_urls must match our
  regex. (rbarlow@redhat.com)
- 874241 - Allow relative URLs to have the forward slash character.
  (rbarlow@redhat.com)
- 874241 - Only allow alphanumerics, underscores, and dashes in the
  relative_url. (rbarlow@redhat.com)
- 876637 - adding validation for empty feed url (skarmark@redhat.com)
- 881932 - updated bind/unbind output. (jortel@redhat.com)
- 880441 - Ported over group commands from builtins (temporary hack for 2.0)
  (jason.dobies@redhat.com)
- 880391 - added remove distribution cli command (skarmark@redhat.com)
- 877161 - importer side of changes to orphan distribution units
  (pkilambi@redhat.com)
- 877047 - if a file already exists, do not try to create a symlink
  (pkilambi@redhat.com)
- 881639 - fix error message when binding does not exist. (jortel@redhat.com)
- 869099 - fix to the plugin progress callback so delta rpm progress doesnt
  override rpm progress (pkilambi@redhat.com)
- 866491 - Translate bad data property name into CLI flag
  (jason.dobies@redhat.com)
- 858855 - Directory created at runtime but included here so that it's cleaned
  up when rpm plugins are uninstalled. (jortel@redhat.com)
- 862290 - Added support for non-RPM repo listing (jason.dobies@redhat.com)
- 878548 - Added empty conf files for the plugins in case we need to tell users
  to edit them in the future. I'd have liked to add comments about possible
  values, but comments aren't supported in JSON. (jason.dobies@redhat.com)
- 877488 - Removing publish schedules section (jason.dobies@redhat.com)
- 873419 - searching for RPMs with the --details flag works properly again
  (mhrivnak@redhat.com)
- 876260 - Fixed the export_distributor removal fix (jason.dobies@redhat.com)
- 875163 - Remove the export distributor from being displayed in --details
  (jason.dobies@redhat.com)
- 875163 - use group as the xml filename when generating comps so modifyrepo
  uses that as type id which yum expects (pkilambi@redhat.com)
- 876174 - Migrated over missing consumer commands (jason.dobies@redhat.com)<|MERGE_RESOLUTION|>--- conflicted
+++ resolved
@@ -271,8 +271,6 @@
 
 
 %changelog
-<<<<<<< HEAD
-=======
 * Thu Feb 23 2017 werwty <bihan.zh@gmail.com> 2.12.1-1
 - Pulp rebuild
 
@@ -287,7 +285,6 @@
 - 1782 - reboot_suggested is False by default if during unit upload there was
   not specified any value. (ipanova@redhat.com)
 
->>>>>>> d8959d2e
 * Wed Apr 06 2016 Sean Myers <sean.myers@redhat.com> 2.8.2-1
 - Pulp rebuild
 
