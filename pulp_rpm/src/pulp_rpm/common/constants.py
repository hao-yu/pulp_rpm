--- conflicted
+++ resolved
@@ -22,7 +22,8 @@
 # Used as a note on a repository to indicate it is a Puppet repository
 REPO_NOTE_KEY = '_repo-type' # needs to be standard across extensions
 REPO_NOTE_RPM = 'rpm-repo'
-<<<<<<< HEAD
+
+PUBLISHED_DISTRIBUTION_FILES_KEY = 'published_distributions'
 
 # Importer configuration key names
 CONFIG_FEED_URL        = 'feed_url'
@@ -41,7 +42,4 @@
 CONFIG_SERVE_HTTPS     = 'serve_https'
 
 ISO_HTTP_DIR = "/var/lib/pulp/published/http/isos"
-ISO_HTTPS_DIR = "/var/lib/pulp/published/https/isos"
-=======
-PUBLISHED_DISTRIBUTION_FILES_KEY = 'published_distributions'
->>>>>>> daa4c14f
+ISO_HTTPS_DIR = "/var/lib/pulp/published/https/isos"